--- conflicted
+++ resolved
@@ -9,11 +9,7 @@
 
 from charms.opensearch.v0.constants_tls import CertType
 from charms.opensearch.v0.helper_security import normalized_tls_subject
-<<<<<<< HEAD
-from charms.opensearch.v0.models import App, OpenSearchPerfProfile
-=======
 from charms.opensearch.v0.models import App, JWTAuthConfiguration
->>>>>>> 10ec9a90
 from charms.opensearch.v0.opensearch_distro import OpenSearchDistribution
 
 # The unique Charmhub library identifier, never change it
@@ -112,14 +108,6 @@
             self.SECURITY_CONFIG_YML, "config/dynamic/authc/openid_auth_domain"
         )
 
-<<<<<<< HEAD
-    def apply_performance_profile(self, profile: OpenSearchPerfProfile):
-        """Apply the performance profile to the opensearch config."""
-        self._opensearch.config.replace(
-            self.JVM_OPTIONS,
-            "-Xms[0-9]+[kmgKMG]",
-            f"-Xms{str(profile.heap_size_in_kb)}k",
-=======
     def set_jwt_auth(self, jwt_config: JWTAuthConfiguration) -> None:
         """Set JSON Web Token authentication parameters in security config."""
         prefix = "config/dynamic/authc/jwt_auth_domain/http_authenticator/config"
@@ -206,27 +194,16 @@
             self.JVM_OPTIONS,
             "-Xms[0-9]+[kmgKMG]",
             f"-Xms{str(heap_size_in_kb)}k",
->>>>>>> 10ec9a90
             regex=True,
         )
 
         self._opensearch.config.replace(
             self.JVM_OPTIONS,
             "-Xmx[0-9]+[kmgKMG]",
-<<<<<<< HEAD
-            f"-Xmx{str(profile.heap_size_in_kb)}k",
-            regex=True,
-        )
-
-        for key, val in profile.opensearch_yml.items():
-            self._opensearch.config.put(self.CONFIG_YML, key, val)
-
-=======
             f"-Xmx{str(heap_size_in_kb)}k",
             regex=True,
         )
 
->>>>>>> 10ec9a90
     def set_admin_tls_conf(self, secrets: Dict[str, any]):
         """Configures the admin certificate."""
         self._opensearch.config.put(
