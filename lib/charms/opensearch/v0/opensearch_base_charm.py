# Copyright 2024 Canonical Ltd.
# See LICENSE file for licensing details.

"""Base class for the OpenSearch Operators."""
import abc
import logging
import random
import typing
from datetime import datetime
from typing import Any, Dict, List, Optional, Type

from charms.grafana_agent.v0.cos_agent import COSAgentProvider
from charms.opensearch.v0.constants_charm import (
    PERFORMANCE_PROFILE,
    AdminUser,
    AdminUserInitProgress,
    AdminUserNotConfigured,
    CertsExpirationError,
    ClientRelationName,
    ClusterHealthRed,
    ClusterHealthUnknown,
    COSPort,
    COSRelationName,
    COSUser,
    OpenSearchSystemUsers,
    OpenSearchUsers,
    PClusterNoDataNode,
    PeerClusterRelationName,
    PeerRelationName,
    PluginConfigChangeError,
    PluginConfigCheck,
    RequestUnitServiceOps,
    SecurityIndexInitProgress,
    ServiceIsStopping,
    ServiceStartError,
    ServiceStopped,
    TLSCaRotation,
    TLSNewCertsRequested,
    TLSNotFullyConfigured,
    TLSRelationBrokenError,
    TLSRelationMissing,
    WaitingToStart,
)
from charms.opensearch.v0.constants_tls import CertType
from charms.opensearch.v0.helper_charm import Status, all_units, format_unit_name
from charms.opensearch.v0.helper_cluster import ClusterTopology, Node
from charms.opensearch.v0.helper_networking import get_host_ip, units_ips
from charms.opensearch.v0.helper_security import (
    cert_expiration_remaining_hours,
    generate_hashed_password,
    generate_password,
)
from charms.opensearch.v0.models import (
    DeploymentDescription,
    DeploymentType,
    PerformanceType,
)
from charms.opensearch.v0.opensearch_backups import backup
from charms.opensearch.v0.opensearch_config import OpenSearchConfig
from charms.opensearch.v0.opensearch_distro import OpenSearchDistribution
from charms.opensearch.v0.opensearch_exceptions import (
    OpenSearchCmdError,
    OpenSearchError,
    OpenSearchHAError,
    OpenSearchHttpError,
    OpenSearchMissingError,
    OpenSearchNotFullyReadyError,
    OpenSearchStartError,
    OpenSearchStartTimeoutError,
    OpenSearchStopError,
)
from charms.opensearch.v0.opensearch_fixes import OpenSearchFixes
from charms.opensearch.v0.opensearch_health import HealthColors, OpenSearchHealth
from charms.opensearch.v0.opensearch_internal_data import RelationDataStore, Scope
from charms.opensearch.v0.opensearch_keystore import OpenSearchKeystoreNotReadyError
from charms.opensearch.v0.opensearch_locking import OpenSearchNodeLock
from charms.opensearch.v0.opensearch_nodes_exclusions import OpenSearchExclusions
from charms.opensearch.v0.opensearch_oauth import OAuthHandler
from charms.opensearch.v0.opensearch_peer_clusters import (
    OpenSearchPeerClustersManager,
    StartMode,
)
from charms.opensearch.v0.opensearch_performance_profile import OpenSearchPerformance
from charms.opensearch.v0.opensearch_plugin_manager import OpenSearchPluginManager
from charms.opensearch.v0.opensearch_plugins import OpenSearchPluginError
from charms.opensearch.v0.opensearch_relation_peer_cluster import (
    OpenSearchPeerClusterProvider,
    OpenSearchPeerClusterRequirer,
)
from charms.opensearch.v0.opensearch_relation_provider import OpenSearchProvider
from charms.opensearch.v0.opensearch_secrets import OpenSearchSecrets
from charms.opensearch.v0.opensearch_tls import OLD_CA_ALIAS, OpenSearchTLS
from charms.opensearch.v0.opensearch_users import (
    OpenSearchUserManager,
    OpenSearchUserMgmtError,
)
from charms.tls_certificates_interface.v3.tls_certificates import (
    CertificateAvailableEvent,
)
from ops.charm import (
    ActionEvent,
    CharmBase,
    ConfigChangedEvent,
    LeaderElectedEvent,
    RelationBrokenEvent,
    RelationChangedEvent,
    RelationCreatedEvent,
    RelationDepartedEvent,
    RelationJoinedEvent,
    StartEvent,
    StorageDetachingEvent,
    UpdateStatusEvent,
)
from ops.framework import EventBase, EventSource
from ops.model import BlockedStatus, MaintenanceStatus, WaitingStatus

import lifecycle
import upgrade

# The unique Charmhub library identifier, never change it
LIBID = "cba015bae34642baa1b6bb27bb35a2f7"

# Increment this major API version when introducing breaking changes
LIBAPI = 0

# Increment this PATCH version before using `charmcraft publish-lib` or reset
# to 0 if you are raising the major API version
LIBPATCH = 2


SERVICE_MANAGER = "service"
STORAGE_NAME = "opensearch-data"


logger = logging.getLogger(__name__)


class _StartOpenSearch(EventBase):
    """Attempt to acquire lock & start OpenSearch.

    This event will be deferred until OpenSearch starts.
    """

    def __init__(self, handle, *, ignore_lock=False, after_upgrade=False):
        super().__init__(handle)
        # Only used for force upgrade
        self.ignore_lock = ignore_lock
        self.after_upgrade = after_upgrade

    def snapshot(self) -> Dict[str, Any]:
        return {"ignore_lock": self.ignore_lock, "after_upgrade": self.after_upgrade}

    def restore(self, snapshot: Dict[str, Any]):
        self.ignore_lock = snapshot["ignore_lock"]
        self.after_upgrade = snapshot["after_upgrade"]


class _RestartOpenSearch(EventBase):
    """Attempt to acquire lock & restart OpenSearch.

    This event will be deferred until OpenSearch stops. Then, `_StartOpenSearch` will be emitted.
    """


class _UpgradeOpenSearch(_StartOpenSearch):
    """Attempt to acquire lock & upgrade OpenSearch.

    This event will be deferred until OpenSearch stops. Then, the snap will be upgraded and
    `_StartOpenSearch` will be emitted.
    """

    def __init__(self, handle, *, ignore_lock=False):
        super().__init__(handle, ignore_lock=ignore_lock)


class OpenSearchBaseCharm(CharmBase, abc.ABC):
    """Base class for OpenSearch charms."""

    _start_opensearch_event = EventSource(_StartOpenSearch)
    _restart_opensearch_event = EventSource(_RestartOpenSearch)
    _upgrade_opensearch_event = EventSource(_UpgradeOpenSearch)

    def __init__(self, *args, distro: Type[OpenSearchDistribution] = None):
        super().__init__(*args)
        # Instantiate before registering other event observers
        self._unit_lifecycle = lifecycle.Unit(self, subordinated_relation_endpoint_names=None)

        if distro is None:
            raise ValueError("The type of the opensearch distro must be specified.")

        self.opensearch = distro(self, PeerRelationName)
        self.opensearch_peer_cm = OpenSearchPeerClustersManager(self)
        self.opensearch_config = OpenSearchConfig(self.opensearch)
        self.opensearch_exclusions = OpenSearchExclusions(self)
        self.opensearch_fixes = OpenSearchFixes(self)

        self.peers_data = RelationDataStore(self, PeerRelationName)
        self.secrets = OpenSearchSecrets(self, PeerRelationName)
        self.tls = OpenSearchTLS(
            self, PeerRelationName, self.opensearch.paths.jdk, self.opensearch.paths.certs
        )
        self.oauth = OAuthHandler(self)
        self.status = Status(self)
        self.health = OpenSearchHealth(self)
        self.node_lock = OpenSearchNodeLock(self)

        self.plugin_manager = OpenSearchPluginManager(self)

        self.backup = backup(self)

        self.user_manager = OpenSearchUserManager(self)
        self.opensearch_provider = OpenSearchProvider(self)
        self.peer_cluster_provider = OpenSearchPeerClusterProvider(self)
        self.peer_cluster_requirer = OpenSearchPeerClusterRequirer(self)

        self.framework.observe(self._start_opensearch_event, self._start_opensearch)
        self.framework.observe(self._restart_opensearch_event, self._restart_opensearch)
        self.framework.observe(self._upgrade_opensearch_event, self._upgrade_opensearch)

        self.framework.observe(self.on.leader_elected, self._on_leader_elected)
        self.framework.observe(self.on.start, self._on_start)
        self.framework.observe(self.on.update_status, self._on_update_status)
        self.framework.observe(self.on.config_changed, self._on_config_changed)

        self.framework.observe(
            self.on[PeerRelationName].relation_created, self._on_peer_relation_created
        )
        self.framework.observe(
            self.on[PeerRelationName].relation_joined, self._on_peer_relation_joined
        )
        self.framework.observe(
            self.on[PeerRelationName].relation_changed, self._on_peer_relation_changed
        )
        self.framework.observe(
            self.on[PeerRelationName].relation_departed, self._on_peer_relation_departed
        )
        self.framework.observe(
            self.on[STORAGE_NAME].storage_detaching, self._on_opensearch_data_storage_detaching
        )

        self.framework.observe(self.on.set_password_action, self._on_set_password_action)
        self.framework.observe(self.on.get_password_action, self._on_get_password_action)

        self.cos_integration = COSAgentProvider(
            self,
            relation_name=COSRelationName,
            metrics_endpoints=[],
            scrape_configs=self._scrape_config,
            refresh_events=[
                self.on.config_changed,
                self.on.set_password_action,
                self.on.secret_changed,
                self.on[PeerRelationName].relation_changed,
                self.on[PeerClusterRelationName].relation_changed,
            ],
            metrics_rules_dir="./src/alert_rules/prometheus",
            log_slots=["opensearch:logs"],
        )

        self.performance_profile = OpenSearchPerformance(self)
        # Ensure that only one instance of the `_on_peer_relation_changed` handler exists
        # in the deferred event queue
        self._is_peer_rel_changed_deferred = False

    @property
    @abc.abstractmethod
    def _upgrade(self) -> typing.Optional[upgrade.Upgrade]:
        pass

    @property
    def upgrade_in_progress(self):
        """Whether upgrade is in progress"""
        if not self._upgrade:
            return False
        return self._upgrade.in_progress

    @abc.abstractmethod
    def _reconcile_upgrade(self, _=None):
        pass

    def _on_leader_elected(self, event: LeaderElectedEvent):
        """Handle leader election event."""
        # We check if the current unit is the leader, in case where the leader elected event
        # was deferred, then juju proceeded with a new leader election, and this now deferred-event
        # was emitted in a non-juju leader unit (previous leader)
        if not self.unit.is_leader():
            return

        if self.peers_data.get(Scope.APP, "security_index_initialised", False):
            # Leader election event happening after a previous leader got killed
            if not self.opensearch.is_node_up():
                event.defer()
                return

            if self.health.apply(unit=False) in [
                HealthColors.UNKNOWN,
                HealthColors.YELLOW_TEMP,
            ]:
                event.defer()

            self._compute_and_broadcast_updated_topology(self._get_nodes(True))
            return

        # TODO: check if cluster can start independently

        # User config is currently in a default state, which contains multiple insecure default
        # users. Purge the user list before initialising the users the charm requires.
        self._purge_users()

        if not (deployment_desc := self.opensearch_peer_cm.deployment_desc()):
            event.defer()
            return

        if deployment_desc.typ != DeploymentType.MAIN_ORCHESTRATOR:
            return

        if not self.peers_data.get(Scope.APP, "admin_user_initialized"):
            self.status.set(MaintenanceStatus(AdminUserInitProgress))

        # Restore purged system users in local `internal_users.yml`
        # with corresponding credentials
        for user in OpenSearchSystemUsers:
            self._put_or_update_internal_user_leader(user)

        self.status.clear(AdminUserInitProgress)

    def _on_start(self, event: StartEvent):  # noqa C901
        """Triggered when on start. Set the right node role."""

        def cleanup():
            if self.peers_data.get(Scope.APP, "security_index_initialised"):
                # in the case where it was on WaitingToStart status, event got deferred
                # and the service started in between, put status back to active
                self.status.clear(WaitingToStart)
                self.status.clear(PClusterNoDataNode)

            # cleanup bootstrap conf in the node if existing
            if self.peers_data.get(Scope.UNIT, "bootstrap_contributor"):
                self._cleanup_bootstrap_conf_if_applies()

        if self.opensearch.is_node_up():
            cleanup()
            return

        elif (
            self.peers_data.get(Scope.UNIT, "started")
            and "cluster_manager" in self.opensearch.roles
            and not self.opensearch.is_service_started()
        ):
            # This logic will only be triggered if the service has started (i.e. "started")
            # if we had a "start" hook (i.e. the actual machine has rebooted)
            # and we are a cluster_manager with the service down
            # After these conditions are met, then we can simply restart the service.
            logger.debug(
                "Start hook: snap already installed and service should be up, but it is not. Restarting it..."
            )

            # We had a reboot in this node.
            # We execute the same logic as above:
            cleanup()

            # Now, reissue a restart: we should not have stopped in the first place
            # as "started" flag is still set to True.
            # We do not wait for the 200 return, as maybe more than one unit is coming back
            try:
                self.opensearch.start_service_only()
                # We're done here, we can return
                return
            except OpenSearchStartError as e:
                logger.warning(f"Machine restart detected but error at service start with: {e}")
                # Defer and retry later
                event.defer()
                return
            except OpenSearchMissingError:
                # This is unlike to happen, unless the snap has been manually removed
                logger.error("Service previously started but now misses the snap.")
                return

        # apply the directives computed and emitted by the peer cluster manager
        if not self._apply_peer_cm_directives_and_check_if_can_start():
            event.defer()
            return

        if not self.is_admin_user_configured() or not self.tls.is_fully_configured():
            if not self.model.get_relation("certificates"):
                status = BlockedStatus(TLSRelationMissing)
            else:
                status = MaintenanceStatus(
                    TLSNotFullyConfigured
                    if self.is_admin_user_configured()
                    else AdminUserNotConfigured
                )
            self.status.set(status)
            event.defer()
            return

        self.status.clear(AdminUserNotConfigured)
        self.status.clear(TLSNotFullyConfigured)
        self.status.clear(TLSRelationMissing)

        # Since system users are initialized, we should take them to local internal_users.yml
        # Leader should be done already
        if not self.unit.is_leader():
            self._purge_users()
            for user in OpenSearchSystemUsers:
                self._put_or_update_internal_user_unit(user)

        # configure clients auth
        self.opensearch_config.set_client_auth()

        deployment_desc = self.opensearch_peer_cm.deployment_desc()
        # only start the main orchestrator if a data node is available
        # this allows for "cluster-manager-only" nodes in large deployments
        # workflow documentation:
        # no "data" role in deployment desc -> start gets deferred
        # when "data" node joins -> start cluster-manager via _on_peer_cluster_relation_changed
        # cluster-manager notifies "data" node via refresh of peer cluster relation data
        # "data" node starts and initializes security index
        if (
            deployment_desc.typ == DeploymentType.MAIN_ORCHESTRATOR
            and not deployment_desc.start == StartMode.WITH_GENERATED_ROLES
            and "data" not in deployment_desc.config.roles
        ):
            self.status.set(BlockedStatus(PClusterNoDataNode))
            event.defer()
            return

        # request the start of OpenSearch
        self.status.set(WaitingStatus(RequestUnitServiceOps.format("start")))

        # if this is the first data node to join, start without getting the lock
        ignore_lock = (
            "data" in deployment_desc.config.roles
            and self.unit.is_leader()
            and deployment_desc.typ == DeploymentType.OTHER
            and (
                not self.peers_data.get(Scope.APP, "security_index_initialised", False)
                or (
                    # in case all data-nodes are powered down after being previously started
                    # ignore the lock to get a data-node started, as it holds security index
                    self.peers_data.get(Scope.UNIT, "started")
                    and not self.opensearch.is_service_started()
                )
            )
        )
        self._start_opensearch_event.emit(ignore_lock=ignore_lock)

    def _apply_peer_cm_directives_and_check_if_can_start(self) -> bool:
        """Apply the directives computed by the opensearch peer cluster manager."""
        if not (deployment_desc := self.opensearch_peer_cm.deployment_desc()):
            # the deployment description hasn't finished being computed by the leader
            return False

        # check possibility to start
        if self.opensearch_peer_cm.can_start(deployment_desc):
            try:
                self._get_nodes(False)
            except OpenSearchHttpError:
                return False

            return True

        if self.unit.is_leader():
            self.opensearch_peer_cm.apply_status_if_needed(
                deployment_desc, show_status_only_once=False
            )

        return False

    def _on_peer_relation_created(self, event: RelationCreatedEvent):
        """Event received by the new node joining the cluster."""
        if self.upgrade_in_progress:
            logger.warning(
                "Adding units during an upgrade is not supported. The charm may be in a broken, unrecoverable state"
            )

    def _on_peer_relation_joined(self, event: RelationJoinedEvent):
        """Event received by all units when a new node joins the cluster."""
        if self.upgrade_in_progress:
            logger.warning(
                "Adding units during an upgrade is not supported. The charm may be in a broken, unrecoverable state"
            )

    def _on_peer_relation_changed(self, event: RelationChangedEvent):  # noqa C901
        """Handle peer relation changes."""
        if self.opensearch.is_node_up():
            health = self.health.apply(app=self.unit.is_leader())
            if self._is_peer_rel_changed_deferred:
                # We already deferred this event during this Juju event. Retry on the next
                # Juju event.
                return

            if health in [HealthColors.UNKNOWN, HealthColors.YELLOW_TEMP]:
                # we defer because we want the temporary status to be updated
                logger.debug("Cluster health temp yellow or unknown. Deferring event.")
                event.defer()
                # If the handler is called again within this Juju hook, we will abandon the event
                self._is_peer_rel_changed_deferred = True

        # we want to have the most up-to-date info broadcasted to related sub-clusters
        if self.opensearch_peer_cm.is_provider():
            self.peer_cluster_provider.refresh_relation_data(event, can_defer=False)

        # update any orchestrators about planned units
        if self.opensearch_peer_cm.is_consumer():
            self.peer_cluster_requirer.refresh_requirer_relation_data()

        for relation in self.model.relations.get(ClientRelationName, []):
            self.opensearch_provider.update_endpoints(relation)

        # register new cm addresses on every node
        self._add_cm_addresses_to_conf()

        if self.unit.is_leader():
            # Recompute the node roles in case self-healing didn't trigger leader related event
            self._recompute_roles_if_needed(event)
            if self.peers_data.get(Scope.APP, "is_expecting_cm_unit"):
                # indicates we previously scaled down to <3 CM-eligible units in the cluster
                self.opensearch_peer_cm.validate_recommended_cm_unit_count()
            if self.model.relations[PeerClusterRelationName]:
                self.peer_cluster_requirer.apply_orchestrator_status()
        elif event.relation.data.get(event.app):
            # if app_data + app_data["nodes_config"]: Reconfigure + restart node on the unit
            self._reconfigure_and_restart_unit_if_needed()

        if not (unit_data := event.relation.data.get(event.unit)):
            return

        self.opensearch_exclusions.cleanup()

        if self.unit.is_leader() and unit_data.get("bootstrap_contributor"):
            contributor_count = self.peers_data.get(Scope.APP, "bootstrap_contributors_count", 0)
            self.peers_data.put(Scope.APP, "bootstrap_contributors_count", contributor_count + 1)

    def _on_peer_relation_departed(self, event: RelationDepartedEvent):
        """Relation departed event."""
        if self.upgrade_in_progress:
            logger.warning(
                "Removing units during an upgrade is not supported. The charm may be in a broken, unrecoverable state"
            )
        if not (self.unit.is_leader() and self.opensearch.is_node_up()):
            return

        # Now, we register in the leader application the presence of departing unit's name
        # We need to save them as we have a count limit
        if (
            not (deployment_desc := self.opensearch_peer_cm.deployment_desc())
            or not event.departing_unit
        ):
            # No deployment description present
            # that happens in the very last stages of the application removal
            return

        current_app = self.opensearch_peer_cm.deployment_desc().app
        remaining_nodes = [
            node
            for node in self._get_nodes(True)
            if node.name != format_unit_name(event.departing_unit, app=current_app)
        ]

        self.health.apply(wait_for_green_first=True, unit=False)

        n_units = sum(1 for node in remaining_nodes if node.app.id == current_app.id)
        if n_units == self.app.planned_units():
            self._compute_and_broadcast_updated_topology(remaining_nodes)
        else:
            logger.debug(
                f"Waiting for units to leave: expecting {self.app.planned_units()}, currently {n_units}. Deferring event."
            )
            event.defer()

        if not self.unit.is_leader():
            return

        self.opensearch_peer_cm.validate_recommended_cm_unit_count(remaining_nodes)

        self.opensearch_exclusions.add_to_cleanup_list(
            unit_name=format_unit_name(event.departing_unit.name, deployment_desc.app)
        )

    def _on_opensearch_data_storage_detaching(self, event: StorageDetachingEvent):  # noqa: C901
        """Triggered when removing unit, Prior to the storage being detached."""
        if self.upgrade_in_progress:
            logger.warning(
                "Removing units during an upgrade is not supported. The charm may be in a broken, unrecoverable state"
            )
        # acquire lock to ensure only 1 unit removed at a time
        # Closes canonical/opensearch-operator#378
        if self.app.planned_units() > 1 and not self.node_lock.acquired:
            # Raise uncaught exception to prevent Juju from removing unit
            raise Exception("Unable to acquire lock: Another unit is starting or stopping.")

        # if the leader is departing, and this hook fails "leader elected" won"t trigger,
        # so we want to re-balance the node roles from here
        if self.unit.is_leader():
            if self.app.planned_units() >= 1 and (self.opensearch.is_node_up() or self.alt_hosts):
                remaining_nodes = [
                    node
                    for node in self._get_nodes(self.opensearch.is_node_up())
                    if node.name != self.unit_name
                ]
                self._compute_and_broadcast_updated_topology(remaining_nodes)
                self.opensearch_peer_cm.validate_recommended_cm_unit_count(remaining_nodes)
            elif self.app.planned_units() == 0:
                if self.model.get_relation(PeerRelationName):
                    self.peers_data.delete(Scope.APP, "bootstrap_contributors_count")
                    self.peers_data.delete(Scope.APP, "nodes_config")
                if self.opensearch_peer_cm.is_provider():
                    self.peer_cluster_provider.refresh_relation_data(event, can_defer=False)
                if self.opensearch_peer_cm.is_consumer():
                    self.peer_cluster_requirer.refresh_requirer_relation_data()

        # we attempt to flush the translog to disk
        if self.opensearch.is_node_up():
            try:
                self.opensearch.request("POST", "/_flush")
            except OpenSearchHttpError:
                # if it's a failed attempt we move on
                pass
        try:
            self._stop_opensearch()
            if self.alt_hosts:
                # There is enough peers available for us to try removing the unit
                self.opensearch_exclusions.delete_current()

            # safeguards in case planned_units > 0
            if self.app.planned_units() > 0:
                # check cluster status
                if self.alt_hosts:
                    health_color = self.health.apply(
                        wait_for_green_first=True, use_localhost=False, unit=False
                    )
                    if health_color == HealthColors.RED:
                        raise OpenSearchHAError(ClusterHealthRed)
                else:
                    raise OpenSearchHAError(ClusterHealthUnknown)
        finally:
            if self.app.planned_units() > 1 and (self.opensearch.is_node_up() or self.alt_hosts):
                # release lock
                self.node_lock.release()

    def _on_update_status(self, event: UpdateStatusEvent):  # noqa: C901
        """On update status event.

        We want to periodically check for the following:
        1- Do we have users that need to be deleted, and if so we need to delete them.
        2- The system requirements are still met
        3- every 6 hours check if certs are expiring soon (in 7 days),
            as a safeguard in case relation broken. As there will be data loss
            without the user noticing in case the cert of the unit transport layer expires.
            So we want to stop opensearch in that case, since it cannot be recovered from.
        """
        # if there are missing system requirements defer
        if len(missing_sys_reqs := self.opensearch.missing_sys_requirements()) > 0:
            self.status.set(BlockedStatus(" - ".join(missing_sys_reqs)))
            return

        # if node already shutdown - leave
        if not self.opensearch.is_node_up():
            return

        # review available CMs
        self._add_cm_addresses_to_conf()

        # if there are exclusions to be removed
        # each unit should check its own exclusions' list
        self.opensearch_exclusions.cleanup()
<<<<<<< HEAD
        if self.unit.is_leader():
            if (health := self.health.apply(wait_for_green_first=True)) not in [
                HealthColors.GREEN,
                HealthColors.IGNORE,
            ]:
                logger.warning(
                    f"Update status: exclusions updated and cluster health is {health}."
                )
=======
        if (
            health := self.health.apply(wait_for_green_first=True, app=self.unit.is_leader())
        ) not in [
            HealthColors.GREEN,
            HealthColors.IGNORE,
        ]:
            logger.warning(f"Update status: exclusions updated and cluster health is {health}.")
>>>>>>> 1699feaa

            if health == HealthColors.UNKNOWN:
                return

        for relation in self.model.relations.get(ClientRelationName, []):
            self.opensearch_provider.update_endpoints(relation)

        deployment_desc = self.opensearch_peer_cm.deployment_desc()
        if self.upgrade_in_progress:
            logger.debug(
                "Skipping `remove_lingering_users_and_roles()` because upgrade is in-progress"
            )
        elif (
            self.unit.is_leader()
            and deployment_desc
            and deployment_desc.typ == DeploymentType.MAIN_ORCHESTRATOR
        ):
            self.opensearch_provider.remove_lingering_relation_users_and_roles()

        # If the unit reloads its certs but the other units are not ready yet
        # we need to wait for them all to be ready before deleting the old CA
        if (
            self.tls.read_stored_ca(OLD_CA_ALIAS)
            and self.tls.ca_and_certs_rotation_complete_in_cluster()
        ):
            logger.debug("update_status: Detected CA rotation complete in cluster")
            self.tls.on_ca_certs_rotation_complete()
        # If relation not broken - leave
        if self.model.get_relation("certificates") is not None:
            return

        # handle when/if certificates are expired
        self._check_certs_expiration(event)

    def trigger_restart(self):
        """Trigger a restart of the service."""
        self._restart_opensearch_event.emit()

    def _on_config_changed(self, event: ConfigChangedEvent):  # noqa C901
        """On config changed event. Useful for IP changes or for user provided config changes."""
        if not self.performance_profile.current:
            # We are running (1) install or (2) an upgrade on instance that pre-dates profile
            # First, we set this unit's effective profile -> 1G heap and no index templates.
            # Our goal is to make sure this value exists once the refresh is finished
            # and it represents the accurate value for this unit.
            self.performance_profile.current = PerformanceType.TESTING

        if self.opensearch_config.update_host_if_needed():
            self.status.set(MaintenanceStatus(TLSNewCertsRequested))
            self.tls.delete_stored_tls_resources()
            self.tls.request_new_unit_certificates()

            # since when an IP change happens, "_on_peer_relation_joined" won't be called,
            # we need to alert the leader that it must recompute the node roles for any unit whose
            # roles were changed while the current unit was cut-off from the rest of the network
            self._on_peer_relation_joined(
                RelationJoinedEvent(event.handle, PeerRelationName, self.app, self.unit)
            )

        previous_deployment_desc = self.opensearch_peer_cm.deployment_desc()
        if self.unit.is_leader():
            # run peer cluster manager processing
            # todo add check here if the diff can be known from now on already
            self.opensearch_peer_cm.run()

            # handle cluster change to main-orchestrator (i.e: init_hold: true -> false)
            self._handle_change_to_main_orchestrator_if_needed(event, previous_deployment_desc)

        if self.upgrade_in_progress:
            logger.warning(
                "Changing config during an upgrade is not supported. The charm may be in a broken, unrecoverable state"
            )
            event.defer()
            return

        if not self.opensearch.is_node_up():
            logger.debug("Node not up yet, deferring plugin check")
            # possible enhancement:
            # currently we wait for Opensearch to be started before applying any plugin
            # this could be improved as some plugins don't require the service to run
            event.defer()
            return

        perf_profile_needs_restart = False
        plugin_needs_restart = False

        try:
            original_status = None
            if self.unit.status.message not in [
                PluginConfigChangeError,
                PluginConfigCheck,
            ]:
                logger.debug(f"Plugin manager: storing status {self.unit.status.message}")
                original_status = self.unit.status
                self.status.set(MaintenanceStatus(PluginConfigCheck))

            plugin_needs_restart = self.plugin_manager.run()
        except (OpenSearchNotFullyReadyError, OpenSearchPluginError) as e:
            if isinstance(e, OpenSearchNotFullyReadyError):
                logger.warning("Plugin management: cluster not ready yet at config changed")
            else:
                logger.warning(f"{PluginConfigChangeError}: {str(e)}")
                self.status.set(BlockedStatus(PluginConfigChangeError))
            event.defer()
            self.status.clear(PluginConfigCheck)
        except OpenSearchKeystoreNotReadyError:
            logger.warning("Keystore not ready yet")
            # defer, and let it finish the status clearing down below
            event.defer()
        else:
            self.status.clear(PluginConfigChangeError)
            self.status.clear(PluginConfigCheck)
            if original_status:
                self.status.set(original_status)

        perf_profile_needs_restart = self.performance_profile.apply(
            self.config.get(PERFORMANCE_PROFILE)
        )

        if not self.opensearch_provider.update_relations_roles_mapping():
            event.defer()

        if self.opensearch.is_service_started() and (
            plugin_needs_restart or perf_profile_needs_restart
        ):
            self._restart_opensearch_event.emit()

    def _on_set_password_action(self, event: ActionEvent):
        """Set new admin password from user input or generate if not passed."""
        if not self.opensearch_peer_cm.deployment_desc():
            event.fail("The action can only be run once the deployment is complete.")
            return
        if self.opensearch_peer_cm.deployment_desc().typ != DeploymentType.MAIN_ORCHESTRATOR:
            event.fail("The action can only be run on the main orchestrator cluster.")
            return
        if not self.unit.is_leader():
            event.fail("The action can only be run on leader unit.")
            return

        if self.upgrade_in_progress:
            event.fail("Setting password not supported while upgrade in-progress")
            return

        user_name = event.params.get("username")
        if user_name not in OpenSearchUsers:
            event.fail(f"Only the {OpenSearchUsers} usernames are allowed for this action.")
            return

        password = event.params.get("password") or generate_password()
        try:
            self._put_or_update_internal_user_leader(user_name, password)
            label = self.secrets.password_key(user_name)
            event.set_results({label: password})
            # We know we are already running for MAIN_ORCH. and its leader unit
            self.peer_cluster_provider.refresh_relation_data(event)
        except OpenSearchError as e:
            event.fail(f"Failed changing the password: {e}")
        except RuntimeError as e:
            # From:
            # https://github.com/canonical/operator/blob/ \
            #     eb52cef1fba4df2f999f88902fb39555fb6de52f/ops/charm.py
            if str(e) == "cannot defer action events":
                event.fail("Cluster is not ready to update this password. Try again later.")
            else:
                event.fail(f"Failed with unknown error: {e}")

    def _on_get_password_action(self, event: ActionEvent):
        """Return the password and cert chain for the admin user of the cluster."""
        if not self.opensearch_peer_cm.deployment_desc():
            event.fail("The action can only be run once the deployment is complete.")
            return

        user_name = event.params.get("username")
        if user_name not in OpenSearchUsers:
            event.fail(f"Only the {OpenSearchUsers} username is allowed for this action.")
            return

        if not self.is_admin_user_configured():
            event.fail(f"{user_name} user not configured yet.")
            return

        if not self.tls.is_fully_configured():
            event.fail("TLS certificates not configured yet.")
            return

        password = self.secrets.get(Scope.APP, self.secrets.password_key(user_name))
        cert = self.secrets.get_object(
            Scope.APP, CertType.APP_ADMIN.val, peek=True
        )  # replace later with new user certs

        event.set_results(
            {
                "username": user_name,
                "password": password,
                "ca-chain": cert["chain"],
            }
        )

    def on_tls_ca_rotation(self):
        """Called when adding new CA to the trust store."""
        self.status.set(MaintenanceStatus(TLSCaRotation))
        self._restart_opensearch_event.emit()

    def on_tls_conf_set(
        self, event: CertificateAvailableEvent, scope: Scope, cert_type: CertType, renewal: bool
    ):
        """Called after certificate ready and stored on the corresponding scope databag.

        - Store the cert on the file system, on all nodes for APP certificates
        - Update the corresponding yaml conf files
        - Run the security admin script
        """
        if scope == Scope.UNIT:
            admin_secrets = (
                self.secrets.get_object(Scope.APP, CertType.APP_ADMIN.val, peek=True) or {}
            )
            if not (truststore_pwd := admin_secrets.get("truststore-password")):
                event.defer()
                return

            keystore_pwd = self.secrets.get_object(scope, cert_type.val, peek=True)[
                "keystore-password"
            ]

            # node http or transport cert
            self.opensearch_config.set_node_tls_conf(
                cert_type,
                truststore_pwd=truststore_pwd,
                keystore_pwd=keystore_pwd,
            )

            # write the admin cert conf on all units, in case there is a leader loss + cert renewal
            if not admin_secrets.get("subject"):
                return
            self.opensearch_config.set_admin_tls_conf(admin_secrets)

        self.tls.store_admin_tls_secrets_if_applies()

        # In case of renewal of the unit transport layer cert - restart opensearch
        if renewal and self.is_admin_user_configured():
            if self.tls.is_fully_configured():
                try:
                    self.tls.reload_tls_certificates()
                except OpenSearchHttpError:
                    logger.error("Could not reload TLS certificates via API, will restart.")
                    self._restart_opensearch_event.emit()
                else:
                    self.status.clear(TLSNotFullyConfigured)
                    self.tls.reset_ca_rotation_state()
                    # if all certs are stored and CA rotation is complete in the cluster
                    # we delete the old ca and update the chain to only include the new one
                    if (
                        self.tls.read_stored_ca(OLD_CA_ALIAS)
                        and self.tls.ca_and_certs_rotation_complete_in_cluster()
                    ):
                        logger.info("on_tls_conf_set: Detected CA rotation complete in cluster")
                        self.tls.on_ca_certs_rotation_complete()
            else:
                event.defer()
                return

    def on_tls_relation_broken(self, _: RelationBrokenEvent):
        """As long as all certificates are produced, we don't do anything."""
        if self.tls.all_tls_resources_stored():
            return

        # Otherwise, we block.
        self.status.set(BlockedStatus(TLSRelationBrokenError))

    def is_every_unit_marked_as_started(self) -> bool:
        """Check if every unit in the cluster is marked as started."""
        rel = self.model.get_relation(PeerRelationName)
        all_started = True
        for unit in all_units(self):
            if rel.data[unit].get("started") != "True":
                all_started = False
                break

        if all_started:
            return True

        try:
            current_app_nodes = [
                node
                for node in self._get_nodes(self.opensearch.is_node_up())
                if node.app.id == self.opensearch_peer_cm.deployment_desc().app.id
            ]
            return len(current_app_nodes) == self.app.planned_units()
        except OpenSearchHttpError:
            return False

    def is_tls_full_configured_in_cluster(self) -> bool:
        """Check if TLS is configured in all the units of the current cluster."""
        rel = self.model.get_relation(PeerRelationName)
        for unit in all_units(self):
            if (
                rel.data[unit].get("tls_configured") != "True"
                or "tls_ca_renewing" in rel.data[unit]
                or "tls_ca_renewed" in rel.data[unit]
            ):
                return False
        return True

    def is_admin_user_configured(self) -> bool:
        """Check if admin user configured."""
        # In case the initialisation of the admin user is not finished yet
        return self.peers_data.get(Scope.APP, "admin_user_initialized", False)

    def _handle_change_to_main_orchestrator_if_needed(
        self, event: ConfigChangedEvent, previous_deployment_desc: Optional[DeploymentDescription]
    ) -> None:
        """Handle when the user changes the roles or init_hold config from True to False."""
        # if the current cluster wasn't already a "main-Orchestrator" and we're now updating
        # the roles for it to become one. We need to: create the admin user if missing, and
        # generate the admin certificate if missing and the TLS relation is established.
        cluster_changed_to_main_cm = (
            previous_deployment_desc is not None
            and previous_deployment_desc.typ != DeploymentType.MAIN_ORCHESTRATOR
            and self.opensearch_peer_cm.deployment_desc().typ == DeploymentType.MAIN_ORCHESTRATOR
        )
        if not cluster_changed_to_main_cm:
            return
        if self.upgrade_in_progress:
            logger.warning(
                "Changing config during an upgrade is not supported. The charm may be in a broken, unrecoverable state"
            )
            event.defer()
            return

        # we check if we need to create the admin user
        if not self.is_admin_user_configured():
            self._put_or_update_internal_user_leader(AdminUser)

        # we check if we need to generate the admin certificate if missing
        if not self.tls.all_tls_resources_stored():
            if not self.model.get_relation("certificates"):
                event.defer()
                return

            self.tls.request_new_admin_certificate()

    def _start_opensearch(self, event: _StartOpenSearch) -> None:  # noqa: C901
        """Start OpenSearch, with a generated or passed conf, if all resources configured."""
        if not self.opensearch_peer_cm.deployment_desc() and self.app.planned_units() == 0:
            # canonical/opensearch-operator#444
            # https://bugs.launchpad.net/juju/+bug/2076599
            # This condition is a corner case where we have:
            #   1) a single-node cluster
            #   2) an unfinished (re)start: yet to run _post_start_init() method
            #   3) LP#2076599: remove-application was called in-between and peer databag is empty
            # TODO: remove this IF condition once LP#2076599 is fixed in Juju.
            return

        if self.opensearch.is_started():
            try:
                self._post_start_init(event)
            except (
                OpenSearchHttpError,
                OpenSearchNotFullyReadyError,
            ):
                event.defer()
            except OpenSearchUserMgmtError as e:
                # Either generic start failure or cluster is not read to create the internal users
                logger.warning(e)
                self.node_lock.release()
                self.status.set(BlockedStatus(ServiceStartError))
                event.defer()
            return

        self.peers_data.delete(Scope.UNIT, "started")

        if event.ignore_lock:
            # Only used for force upgrades
            logger.debug("Starting without lock")
        elif not self.node_lock.acquired:
            logger.debug("Lock to start opensearch not acquired. Will retry next event")
            event.defer()
            return

        if not self._can_service_start():
            self.node_lock.release()
            logger.info("Could not start opensearch service. Will retry next event.")
            event.defer()
            return

        if self.opensearch.is_failed():
            self.node_lock.release()
            self.status.set(BlockedStatus(ServiceStartError))
            event.defer()
            return

        self.unit.status = WaitingStatus(WaitingToStart)

        try:
            # Retrieve the nodes of the cluster, needed to configure this node
            nodes = self._get_nodes(False)

            # Set the configuration of the node
            self._set_node_conf(nodes)
        except OpenSearchHttpError as e:
            logger.debug(f"error getting the nodes: {e}")
            self.node_lock.release()
            event.defer()
            return

        try:
            self.opensearch.start(
                wait_until_http_200=(
                    not self.unit.is_leader()
                    or self.peers_data.get(Scope.APP, "security_index_initialised", False)
                )
            )
            self._post_start_init(event)
        except (
            OpenSearchHttpError,
            OpenSearchStartTimeoutError,
            OpenSearchNotFullyReadyError,
        ) as e:
            self.node_lock.release()
            # In large deployments with cluster-manager-only-nodes, the startup might fail
            # for the cluster-manager if a joining data node did not yet initialize the
            # security index. We still want to update and broadcast the latest relation data.
            if self.opensearch_peer_cm.is_provider(typ="main"):
                self.peer_cluster_provider.refresh_relation_data(event, can_defer=False)
            event.defer()
            logger.warning(e)
        except (OpenSearchStartError, OpenSearchUserMgmtError) as e:
            logger.warning(e)
            self.node_lock.release()
            self.status.set(BlockedStatus(ServiceStartError))
            event.defer()

    def _post_start_init(self, event: _StartOpenSearch):  # noqa: C901
        """Initialization post OpenSearch start."""
        # initialize the security index if needed (and certs written on disk etc.)
        # this happens only on the first data node to join the cluster
        if (
            self.unit.is_leader()
            and not self.peers_data.get(Scope.APP, "security_index_initialised")
            and (
                "data" in self.opensearch_peer_cm.deployment_desc().config.roles
                or self.opensearch_peer_cm.deployment_desc().start
                == StartMode.WITH_GENERATED_ROLES
            )
        ):
            admin_secrets = self.secrets.get_object(Scope.APP, CertType.APP_ADMIN.val, peek=True)
            try:
                self._initialize_security_index(admin_secrets)
                self.put_security_index_initialized(event)

            except OpenSearchCmdError as e:
                logger.debug(f"Error when initializing the security index: {e.out}")
                event.defer()
                return

        # it sometimes takes a few seconds before the node is fully "up" otherwise a 503 error
        # may be thrown when calling a node - we want to ensure this node is perfectly ready
        # before marking it as ready
        if not self.opensearch.is_node_up():
            raise OpenSearchNotFullyReadyError("Node started but not full ready yet.")

        try:
            nodes = self._get_nodes(use_localhost=self.opensearch.is_node_up())
        except OpenSearchHttpError:
            logger.info("Failed to get online nodes")
            event.defer()
            return

        for node in nodes:
            if node.name == self.unit_name:
                break
        else:
            raise OpenSearchNotFullyReadyError("Node online but not in cluster.")

        # cleanup bootstrap conf in the node
        if self.peers_data.get(Scope.UNIT, "bootstrap_contributor"):
            self._cleanup_bootstrap_conf_if_applies()

        # Remove the exclusions that could not be removed when no units were online
        self.opensearch_exclusions.delete_current()

        self.node_lock.release()

        if event.after_upgrade:
            try:
                self.opensearch.request(
                    "PUT",
                    "/_cluster/settings",
                    # Reset to default value
                    payload={"persistent": {"cluster.routing.allocation.enable": None}},
                )
            except OpenSearchHttpError:
                logger.exception("Failed to re-enable allocation after upgrade")
                event.defer()
                return

        self.peers_data.put(Scope.UNIT, "started", True)

        # apply post_start fixes to resolve start related upstream bugs
        self.opensearch_fixes.apply_on_start()

        # apply cluster health
        self.health.apply(
            wait_for_green_first=True,
            app=self.unit.is_leader(),
        )

        if (
            self.unit.is_leader()
            and self.opensearch_peer_cm.deployment_desc().typ == DeploymentType.MAIN_ORCHESTRATOR
        ):
            # Creating the monitoring user
            self._put_or_update_internal_user_leader(COSUser, update=False)

        self.unit.open_port("tcp", 9200)

        # clear waiting to start status
        self.status.clear(WaitingToStart)
        self.status.clear(ServiceStartError)
        self.status.clear(PClusterNoDataNode)

        if event.after_upgrade:
            health = self.health.get(local_app_only=False, wait_for_green_first=True)
            self.health.apply_for_unit_during_upgrade(health)

            # Cluster is considered healthy if green or yellow
            # TODO future improvement: try to narrow scope to just green or green + yellow in
            # specific cases
            # https://github.com/canonical/opensearch-operator/issues/268
            # See https://chat.canonical.com/canonical/pl/s5j64ekxwi8epq53kzhd8fhrco and
            # https://chat.canonical.com/canonical/pl/zaizx3bu3j8ftfcw67qozw9dbo
            # For now, we need to allow yellow because
            # "During a rolling upgrade, primary shards assigned to a node running the new
            # version cannot have their replicas assigned to a node with the old version. The new
            # version might have a different data format that is not understood by the old
            # version.
            #
            # "If it is not possible to assign the replica shards to another node (there is only
            # one upgraded node in the cluster), the replica shards remain unassigned and status
            # stays `yellow`.
            #
            # "In this case, you can proceed once there are no initializing or relocating shards
            # (check the `init` and `relo` columns).
            #
            # "As soon as another node is upgraded, the replicas can be assigned and the status
            # will change to `green`."
            #
            # from
            # https://www.elastic.co/guide/en/elastic-stack/8.13/upgrading-elasticsearch.html#upgrading-elasticsearch
            #
            # If `health_ == HealthColors.YELLOW`, no shards are initializing or relocating
            # (otherwise `health_` would be `HealthColors.YELLOW_TEMP`)
            if health not in (HealthColors.GREEN, HealthColors.YELLOW):
                logger.error(
                    "Cluster is not healthy after upgrade. Manual intervention required. To rollback, "
                    "`juju refresh` to the previous revision"
                )
                event.defer()
                return
            elif health == HealthColors.YELLOW:
                # TODO future improvement:
                # https://github.com/canonical/opensearch-operator/issues/268
                logger.warning(
                    "Cluster is yellow. Upgrade may cause data loss if cluster is yellow for reason "
                    "other than primary shards on upgraded unit & not enough upgraded units available "
                    "for replica shards"
                )

        self._upgrade.unit_state = upgrade.UnitState.HEALTHY
        logger.debug("Set upgrade unit state to healthy")
        self._reconcile_upgrade()

        # update the peer cluster rel data with new IP in case of main cluster manager
        if self.opensearch_peer_cm.is_provider():
            self.peer_cluster_provider.refresh_relation_data(event, can_defer=False)

        # update the peer relation data for TLS CA rotation routine
        self.tls.reset_ca_rotation_state()
        if self.is_tls_full_configured_in_cluster():
            self.status.clear(TLSCaRotation)
            self.status.clear(TLSNotFullyConfigured)

        # request new certificates after rotating the CA
        if self.peers_data.get(Scope.UNIT, "tls_ca_renewing", False) and self.peers_data.get(
            Scope.UNIT, "tls_ca_renewed", False
        ):
            self.status.set(MaintenanceStatus(TLSNotFullyConfigured))
            self.tls.request_new_unit_certificates()
            if self.unit.is_leader():
                self.tls.request_new_admin_certificate()
            else:
                self.tls.store_admin_tls_secrets_if_applies()
        # If the reload through API failed, we restart the service
        # We remove the old CA and update the chain to only include the new one
        # if all certs are stored and CA rotation is complete in the cluster
        if (
            self.tls.read_stored_ca(OLD_CA_ALIAS)
            and self.tls.ca_and_certs_rotation_complete_in_cluster()
        ):
            logger.info("post_start_init: Detected CA rotation complete in cluster")
            self.tls.on_ca_certs_rotation_complete()

    def _stop_opensearch(self, *, restart: bool = False) -> None:
        """Stop OpenSearch if possible."""
        self.status.set(WaitingStatus(ServiceIsStopping))

        if self.opensearch.is_node_up():
            try:
                nodes = self._get_nodes(True)
                # do not add exclusions if it's the last unit to stop
                # otherwise cluster manager election will be blocked when starting up again
                # and reusing storage
                if len(nodes) > 1:
                    # 1. Add current node to the voting + alloc exclusions
                    self.opensearch_exclusions.add_current(voting=True, allocation=not restart)
            except OpenSearchHttpError:
                logger.debug("Failed to get online nodes, voting and alloc exclusions not added")

        # block until all primary shards are moved away from the unit that is stopping
        self.health.wait_for_shards_relocation()

        # 2. stop the service
        self.opensearch.stop()
        self.peers_data.delete(Scope.UNIT, "started")
        self.status.set(WaitingStatus(ServiceStopped))

    def _restart_opensearch(self, event: _RestartOpenSearch) -> None:
        """Restart OpenSearch if possible."""
        if not self.node_lock.acquired:
            logger.debug("Lock to restart opensearch not acquired. Will retry next event")
            event.defer()
            return

        try:
            self._stop_opensearch(restart=True)
            logger.info("Restarting OpenSearch.")
        except OpenSearchStopError as e:
            logger.info(f"Error while Restarting Opensearch: {e}")
            logger.exception(e)
            self.node_lock.release()
            event.defer()
            self.status.set(WaitingStatus(ServiceIsStopping))
            return

        self._start_opensearch_event.emit()

    def _upgrade_opensearch(self, event: _UpgradeOpenSearch) -> None:  # noqa: C901
        """Upgrade OpenSearch."""
        logger.debug("Attempting to acquire lock for upgrade")
        if not self.node_lock.acquired:
            # (Attempt to acquire lock even if `event.ignore_lock`)
            if event.ignore_lock:
                logger.debug("Upgrading without lock")
            else:
                logger.debug("Lock to upgrade opensearch not acquired. Will retry next event")
                event.defer()
                return
        logger.debug("Acquired lock for upgrade")

        # https://www.elastic.co/guide/en/elastic-stack/8.13/upgrading-elasticsearch.html
        try:
            self.opensearch.request(
                "PUT",
                "/_cluster/settings",
                payload={"persistent": {"cluster.routing.allocation.enable": "primaries"}},
            )
        except OpenSearchHttpError:
            logger.exception("Failed to disable shard allocation before upgrade")
            self.node_lock.release()
            event.defer()
            return
        try:
            self.opensearch.request("POST", "/_flush", retries=3)
        except OpenSearchHttpError as e:
            logger.debug("Failed to flush before upgrade", exc_info=e)

        logger.debug("Stopping OpenSearch before upgrade")
        try:
            self._stop_opensearch(restart=True)
        except OpenSearchStopError as e:
            logger.exception(e)
            self.node_lock.release()
            event.defer()
            self.status.set(WaitingStatus(ServiceIsStopping))
            return
        logger.debug("Stopped OpenSearch before upgrade")

        self._upgrade.upgrade_unit(snap=self.opensearch)

        logger.debug("Starting OpenSearch after upgrade")
        self._start_opensearch_event.emit(ignore_lock=event.ignore_lock, after_upgrade=True)

    def _can_service_start(self) -> bool:
        """Return if the opensearch service can start."""
        # if there are any missing system requirements leave
        if missing_sys_reqs := self.opensearch.missing_sys_requirements():
            self.status.set(BlockedStatus(" - ".join(missing_sys_reqs)))
            return False

        if not (deployment_desc := self.opensearch_peer_cm.deployment_desc()):
            return False

        if not self.opensearch_peer_cm.can_start(deployment_desc):
            return False

        if not self.is_admin_user_configured():
            return False

        # Case of the first "main" cluster to get started.
        if (
            not self.peers_data.get(Scope.APP, "security_index_initialised", False)
            or not self.alt_hosts
        ):
            return self.unit.is_leader() and (
                deployment_desc.start == StartMode.WITH_GENERATED_ROLES
                or deployment_desc.typ == DeploymentType.MAIN_ORCHESTRATOR
                or "data" in deployment_desc.config.roles
            )

        # When a new unit joins, replica shards are automatically added to it. In order to prevent
        # overloading the cluster, units must be started one at a time. So we defer starting
        # opensearch until all shards in other units are in a "started" or "unassigned" state.
        try:
            if (
                self.health.apply(wait_for_green_first=True, use_localhost=False, app=False)
                == HealthColors.YELLOW_TEMP
            ):
                return False
        except OpenSearchHttpError:
            # this means that the leader unit is not reachable (not started yet),
            # meaning it's a new cluster, so we can safely start the OpenSearch service
            pass

        return True

    def _purge_users(self):
        """Removes all users from internal_users yaml config.

        This is to be used when starting up the charm, to remove unnecessary default users.
        """
        try:
            internal_users = self.opensearch.config.load(
                "opensearch-security/internal_users.yml"
            ).keys()
        except FileNotFoundError:
            # internal_users.yml hasn't been initialised yet, so skip purging for now.
            return

        for user in internal_users:
            if user != "_meta":
                self.opensearch.config.delete("opensearch-security/internal_users.yml", user)

    def _put_or_update_internal_user_leader(
        self, user: str, pwd: Optional[str] = None, update: bool = True
    ) -> None:
        """Create system user or update it with a new password."""
        # Leader is to set new password and hash, others populate existing hash locally
        if not self.unit.is_leader():
            logger.error("Credential change can be only performed by the leader unit.")
            return

        secret = self.secrets.get(Scope.APP, self.secrets.password_key(user))
        if secret and not update:
            self._put_or_update_internal_user_unit(user)
            return

        hashed_pwd, pwd = generate_hashed_password(pwd)

        # Updating security index
        # We need to do this for all credential changes
        if secret:
            self.user_manager.update_user_password(user, hashed_pwd)

        # In case it's a new user, OR it's a system user (that has an entry in internal_users.yml)
        # we either need to initialize or update (local) credentials as well
        if not secret or user in OpenSearchSystemUsers:
            self.user_manager.put_internal_user(user, hashed_pwd)

        # Secrets need to be maintained
        # For System Users we also save the hash key
        # so all units can fetch it for local users (internal_users.yml) updates.
        self.secrets.put(Scope.APP, self.secrets.password_key(user), pwd)

        if user in OpenSearchSystemUsers:
            self.secrets.put(Scope.APP, self.secrets.hash_key(user), hashed_pwd)

        if user == AdminUser:
            self.peers_data.put(Scope.APP, "admin_user_initialized", True)

    def _put_or_update_internal_user_unit(self, user: str) -> None:
        """Create system user or update it with a new password."""
        # Leader is to set new password and hash, others populate existing hash locally
        hashed_pwd = self.secrets.get(Scope.APP, self.secrets.hash_key(user))

        # System users have to be saved locally in internal_users.yml
        if user in OpenSearchSystemUsers:
            self.user_manager.put_internal_user(user, hashed_pwd)

    def _initialize_security_index(self, admin_secrets: Dict[str, any]) -> None:
        """Run the security_admin script, it creates and initializes the opendistro_security index.

        IMPORTANT: must only run once per cluster, otherwise the index gets overrode
        """
        args = [
            f"-cd {self.opensearch.paths.conf}/opensearch-security/",
            f"-cn {self.opensearch_peer_cm.deployment_desc().config.cluster_name}",
            f"-h {self.unit_ip}",
            f"-ts {self.opensearch.paths.certs}/ca.p12",
            f"-tspass {self.secrets.get_object(Scope.APP, CertType.APP_ADMIN.val, peek=True)['truststore-password']}",
            "-tsalias ca",
            "-tst PKCS12",
            f"-ks {self.opensearch.paths.certs}/{CertType.APP_ADMIN}.p12",
            f"-kspass {self.secrets.get_object(Scope.APP, CertType.APP_ADMIN.val, peek=True)['keystore-password']}",
            f"-ksalias {CertType.APP_ADMIN}",
            "-kst PKCS12",
        ]

        admin_key_pwd = admin_secrets.get("key-password", None)
        if admin_key_pwd is not None:
            args.append(f"-keypass {admin_key_pwd}")

        self.status.set(MaintenanceStatus(SecurityIndexInitProgress))
        self.opensearch.run_script(
            "plugins/opensearch-security/tools/securityadmin.sh", " ".join(args)
        )
        self.status.clear(SecurityIndexInitProgress)

    def update_security_config(self, admin_secrets: Dict[str, any], file: str) -> None:
        """Run the security_admin script for specified config file, avoiding changes to others."""
        if not file.startswith("opensearch-security"):
            raise ValueError("security config is expected")

        args = [
            f"-f {self.opensearch.paths.conf}/{file}",
            f"-cn {self.opensearch_peer_cm.deployment_desc().config.cluster_name}",
            f"-h {self.unit_ip}",
            f"-ts {self.opensearch.paths.certs}/ca.p12",
            f"-tspass {admin_secrets['truststore-password']}",
            "-tst PKCS12",
            f"-ks {self.opensearch.paths.certs}/{CertType.APP_ADMIN}.p12",
            f"-kspass {admin_secrets['keystore-password']}",
            "-kst PKCS12",
        ]

        admin_key_pwd = admin_secrets.get("key-password", None)
        if admin_key_pwd is not None:
            args.append(f"-keypass {admin_key_pwd}")

        self.opensearch.run_script(
            "plugins/opensearch-security/tools/securityadmin.sh", " ".join(args)
        )

    def _get_nodes(self, use_localhost: bool) -> List[Node]:
        """Fetch the list of nodes of the cluster, depending on the requester."""
        if self.app.planned_units() == 0 and not self.opensearch_peer_cm.deployment_desc():
            # This app is going away and the -broken event already happened
            return []

        # This means it's the first unit on the cluster.
        if self.opensearch_peer_cm.deployment_desc().start == StartMode.WITH_PROVIDED_ROLES:
            computed_roles = self.opensearch_peer_cm.deployment_desc().config.roles
        else:
            computed_roles = ClusterTopology.generated_roles()

        if (
            self.unit.is_leader()
            and "data" in computed_roles
            and not self.peers_data.get(Scope.APP, "security_index_initialised", False)
        ):
            return []

        return ClusterTopology.nodes(self.opensearch, use_localhost, self.alt_hosts)

    def _set_node_conf(self, nodes: List[Node]) -> None:
        """Set the configuration of the current node / unit."""
        # set user provided roles if any, else generate base roles
        if (
            deployment_desc := self.opensearch_peer_cm.deployment_desc()
        ).start == StartMode.WITH_PROVIDED_ROLES:
            computed_roles = deployment_desc.config.roles
        else:
            computed_roles = ClusterTopology.generated_roles()

        cm_names = ClusterTopology.get_cluster_managers_names(nodes)
        cm_ips = ClusterTopology.get_cluster_managers_ips(nodes)

        contribute_to_bootstrap = False
        if computed_roles == ["coordinating"]:
            computed_roles = []  # to mark a node as dedicated coordinating only, we clear the list
        elif "cluster_manager" in computed_roles:
            cm_names.append(self.unit_name)
            cm_ips.append(self.unit_ip)

            if (
                self.opensearch_peer_cm.deployment_desc().typ == DeploymentType.MAIN_ORCHESTRATOR
                and not self.peers_data.get(Scope.APP, "bootstrapped", False)
            ):
                cms_in_bootstrap = self.peers_data.get(
                    Scope.APP, "bootstrap_contributors_count", 0
                )
                if cms_in_bootstrap < self.app.planned_units():
                    contribute_to_bootstrap = True

                    if self.unit.is_leader():
                        self.peers_data.put(
                            Scope.APP, "bootstrap_contributors_count", cms_in_bootstrap + 1
                        )

                    # indicates that this unit is part of the "initial cm nodes"
                    self.peers_data.put(Scope.UNIT, "bootstrap_contributor", True)

        deployment_desc = self.opensearch_peer_cm.deployment_desc()
        self.opensearch_config.set_node(
            app=deployment_desc.app,
            cluster_name=deployment_desc.config.cluster_name,
            unit_name=self.unit_name,
            roles=computed_roles,
            cm_names=list(set(cm_names)),
            cm_ips=list(set(cm_ips)),
            contribute_to_bootstrap=contribute_to_bootstrap,
            node_temperature=deployment_desc.config.data_temperature,
        )

    def _cleanup_bootstrap_conf_if_applies(self) -> None:
        """Remove some conf props in the CM nodes that contributed to the cluster bootstrapping."""
        if self.unit.is_leader():
            self.peers_data.put(Scope.APP, "bootstrapped", True)
        self.peers_data.delete(Scope.UNIT, "bootstrap_contributor")
        self.opensearch_config.cleanup_bootstrap_conf()

    def _add_cm_addresses_to_conf(self):
        """Add the new IP addresses of the current CM units."""
        try:
            # fetch nodes
            nodes = ClusterTopology.nodes(
                self.opensearch, use_localhost=self.opensearch.is_node_up(), hosts=self.alt_hosts
            )
            # update (append) CM IPs
            self.opensearch_config.add_seed_hosts(
                [node.ip for node in nodes if node.is_cm_eligible()]
            )
        except OpenSearchHttpError:
            return

    def _reconfigure_and_restart_unit_if_needed(self):
        """Reconfigure the current unit if a new config was computed for it, then restart."""
        if not (nodes_config := self.peers_data.get_object(Scope.APP, "nodes_config")):
            return

        nodes_config = {name: Node.from_dict(node) for name, node in nodes_config.items()}

        # update (append) CM IPs
        self.opensearch_config.add_seed_hosts(
            [node.ip for node in list(nodes_config.values()) if node.is_cm_eligible()]
        )

        if not (new_node_conf := nodes_config.get(self.unit_name)):
            # the conf could not be computed / broadcast, because this node is
            # "starting" and is not online "yet" - either barely being configured (i.e. TLS)
            # or waiting to start.
            return

        current_conf = self.opensearch_config.load_node()
        stored_roles = current_conf["node.roles"] or ["coordinating"]
        new_conf_roles = new_node_conf.roles or ["coordinating"]
        if (
            sorted(stored_roles) == sorted(new_conf_roles)
            and current_conf.get("node.attr.temp") == new_node_conf.temperature
        ):
            # no conf change (roles for now)
            return

        self.status.set(WaitingStatus(WaitingToStart))
        self._restart_opensearch_event.emit()

    def _recompute_roles_if_needed(self, event: RelationChangedEvent):
        """Recompute node roles:self-healing that didn't trigger leader related event occurred."""
        try:
            if not (nodes := self._get_nodes(self.opensearch.is_node_up())):
                return

            if len(nodes) < self.app.planned_units():
                return

            self._compute_and_broadcast_updated_topology(nodes)
        except OpenSearchHttpError:
            pass

    def _compute_and_broadcast_updated_topology(self, current_nodes: List[Node]) -> None:
        """Compute cluster topology and broadcast node configs (roles for now) to change if any."""
        if not current_nodes:
            return

        current_reported_nodes = {
            name: Node.from_dict(node)
            for name, node in (self.peers_data.get_object(Scope.APP, "nodes_config") or {}).items()
        }

        if (
            deployment_desc := self.opensearch_peer_cm.deployment_desc()
        ).start == StartMode.WITH_GENERATED_ROLES:
            updated_nodes = ClusterTopology.recompute_nodes_conf(
                app_id=deployment_desc.app.id, nodes=current_nodes
            )
        else:
            updated_nodes = {}
            for node in current_nodes:
                roles = node.roles
                temperature = node.temperature

                # only change the roles of the nodes of the current cluster
                if node.app.id == deployment_desc.app.id:
                    roles = deployment_desc.config.roles
                    temperature = deployment_desc.config.data_temperature

                updated_nodes[node.name] = Node(
                    name=node.name,
                    roles=roles,
                    ip=node.ip,
                    app=node.app,
                    unit_number=self.unit_id,
                    temperature=temperature,
                )

        if current_reported_nodes == updated_nodes:
            return

        self.peers_data.put_object(Scope.APP, "nodes_config", updated_nodes)

        # all units will get a peer_rel_changed event, for leader we do as follows
        self._reconfigure_and_restart_unit_if_needed()

    def _check_certs_expiration(self, event: UpdateStatusEvent) -> None:
        """Checks the certificates' expiration."""
        date_format = "%Y-%m-%d %H:%M:%S"
        last_cert_check = datetime.strptime(
            self.peers_data.get(Scope.UNIT, "certs_exp_checked_at", "1970-01-01 00:00:00"),
            date_format,
        )

        # See if the last check was made less than 6h ago, if yes - leave
        if (datetime.now() - last_cert_check).seconds < 6 * 3600:
            return

        certs = self.tls.get_unit_certificates()

        # keep certificates that are expiring in less than 24h
        for cert_type in list(certs.keys()):
            hours = cert_expiration_remaining_hours(certs[cert_type])
            if hours > 24 * 7:
                del certs[cert_type]

        if certs:
            missing = [cert.val for cert in certs.keys()]
            self.status.set(BlockedStatus(CertsExpirationError.format(", ".join(missing))))

            # stop opensearch in case the Node-transport certificate expires.
            if certs.get(CertType.UNIT_TRANSPORT) is not None:
                try:
                    self._stop_opensearch()
                except OpenSearchStopError:
                    event.defer()
                    return

        self.peers_data.put(
            Scope.UNIT, "certs_exp_checked_at", datetime.now().strftime(date_format)
        )

    def _get_prometheus_labels(self) -> Optional[Dict[str, str]]:
        """Return the labels for the prometheus scrape."""
        try:
            if not self.opensearch.roles:
                return None
            taggable_roles = ClusterTopology.generated_roles() + ["voting"]
            roles = set(
                role if role in taggable_roles else "other" for role in self.opensearch.roles
            )
            roles = sorted(roles)
            return {"roles": ",".join(roles)}
        except KeyError:
            # At very early stages of the deployment, "node.roles" may not be yet present
            # in the opensearch.yml, nor APIs is responding. Therefore, we need to catch
            # the KeyError here and report the appropriate response.
            return None

    def _scrape_config(self) -> List[Dict]:
        """Generates the scrape config as needed."""
        if (
            not (
                app_secrets := self.secrets.get_object(
                    Scope.APP, CertType.APP_ADMIN.val, peek=True
                )
            )
            or not (ca := app_secrets.get("ca-cert"))
            or not (pwd := self.secrets.get(Scope.APP, self.secrets.password_key(COSUser)))
            or not self._get_prometheus_labels()
        ):
            # Not yet ready, waiting for certain values to be set
            return []
        return [
            {
                "metrics_path": "/_prometheus/metrics",
                "static_configs": [
                    {
                        "targets": [f"{self.unit_ip}:{COSPort}"],
                        "labels": self._get_prometheus_labels(),
                    }
                ],
                "tls_config": {"ca": ca},
                "scheme": "https" if self.tls.all_tls_resources_stored() else "http",
                "basic_auth": {"username": f"{COSUser}", "password": f"{pwd}"},
            }
        ]

    def handle_joining_data_node(self) -> None:
        """Start Opensearch on a cluster-manager node when a data-node is joining"""
        if self.peers_data.get(Scope.UNIT, "started", False):
            self.status.clear(PClusterNoDataNode)
        else:
            self._start_opensearch_event.emit(ignore_lock=True)

    def put_security_index_initialized(self, event: EventBase) -> None:
        """Set the security index initialized flag."""
        self.peers_data.put(Scope.APP, "security_index_initialised", True)
        if self.opensearch_peer_cm.deployment_desc().typ == DeploymentType.MAIN_ORCHESTRATOR:
            self.peer_cluster_provider.refresh_relation_data(event)
        else:
            # notify the main orchestrator that the security index is initialized
            self.peer_cluster_requirer.set_security_index_initialised()

    @property
    def unit_ip(self) -> str:
        """IP address of the current unit."""
        return get_host_ip(self, PeerRelationName)

    @property
    def unit_name(self) -> str:
        """Name of the current unit."""
        return format_unit_name(self.unit, app=self.opensearch_peer_cm.deployment_desc().app)

    @property
    def unit_id(self) -> int:
        """ID of the current unit."""
        return int(self.unit.name.split("/")[-1])

    @property
    def alt_hosts(self) -> Optional[List[str]]:
        """Return an alternative host (of another node) in case the current is offline."""
        all_units_ips = units_ips(self, PeerRelationName)
        all_hosts = list(all_units_ips.values())

        if nodes_conf := self.peers_data.get_object(Scope.APP, "nodes_config"):
            all_hosts.extend([Node.from_dict(node).ip for node in nodes_conf.values()])

        if peer_cm_rel_data := self.opensearch_peer_cm.rel_data():
            all_hosts.extend([node.ip for node in peer_cm_rel_data.cm_nodes])

        random.shuffle(all_hosts)

        if not all_hosts:
            return None

        return [
            host for host in all_hosts if host != self.unit_ip and self.opensearch.is_node_up(host)
        ]<|MERGE_RESOLUTION|>--- conflicted
+++ resolved
@@ -665,16 +665,6 @@
         # if there are exclusions to be removed
         # each unit should check its own exclusions' list
         self.opensearch_exclusions.cleanup()
-<<<<<<< HEAD
-        if self.unit.is_leader():
-            if (health := self.health.apply(wait_for_green_first=True)) not in [
-                HealthColors.GREEN,
-                HealthColors.IGNORE,
-            ]:
-                logger.warning(
-                    f"Update status: exclusions updated and cluster health is {health}."
-                )
-=======
         if (
             health := self.health.apply(wait_for_green_first=True, app=self.unit.is_leader())
         ) not in [
@@ -682,7 +672,6 @@
             HealthColors.IGNORE,
         ]:
             logger.warning(f"Update status: exclusions updated and cluster health is {health}.")
->>>>>>> 1699feaa
 
             if health == HealthColors.UNKNOWN:
                 return
