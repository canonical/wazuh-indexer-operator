# Copyright 2024 Canonical Ltd.
# See LICENSE file for licensing details.

"""Base class for the OpenSearch Operators."""
import abc
import logging
import random
import typing
from datetime import datetime
from typing import Any, Dict, List, Optional, Type

from charms.grafana_agent.v0.cos_agent import COSAgentProvider
from charms.opensearch.v0.constants_charm import (
    PERFORMANCE_PROFILE,
    AdminUser,
    AdminUserInitProgress,
    AdminUserNotConfigured,
    CertsExpirationError,
    ClientRelationName,
    ClusterHealthRed,
    ClusterHealthUnknown,
    COSPort,
    COSRelationName,
    COSUser,
    OpenSearchSystemUsers,
    OpenSearchUsers,
    PClusterNoDataNode,
    PeerClusterRelationName,
    PeerRelationName,
    PluginConfigChangeError,
    PluginConfigCheck,
    RequestUnitServiceOps,
    SecurityIndexInitProgress,
    ServiceIsStopping,
    ServiceStartError,
    ServiceStopped,
    TLSCaRotation,
    TLSNewCertsRequested,
    TLSNotFullyConfigured,
    TLSRelationBrokenError,
    TLSRelationMissing,
    WaitingToStart,
)
from charms.opensearch.v0.constants_tls import CertType
from charms.opensearch.v0.helper_charm import Status, all_units, format_unit_name
from charms.opensearch.v0.helper_cluster import ClusterTopology, Node
from charms.opensearch.v0.helper_networking import get_host_ip, units_ips
from charms.opensearch.v0.helper_security import (
    cert_expiration_remaining_hours,
    generate_hashed_password,
    generate_password,
)
from charms.opensearch.v0.models import (
    DeploymentDescription,
    DeploymentType,
    PerformanceType,
)
from charms.opensearch.v0.opensearch_backups import backup
from charms.opensearch.v0.opensearch_config import OpenSearchConfig
from charms.opensearch.v0.opensearch_distro import OpenSearchDistribution
from charms.opensearch.v0.opensearch_exceptions import (
    OpenSearchCmdError,
    OpenSearchError,
    OpenSearchHAError,
    OpenSearchHttpError,
    OpenSearchMissingError,
    OpenSearchNotFullyReadyError,
    OpenSearchStartError,
    OpenSearchStartTimeoutError,
    OpenSearchStopError,
)
from charms.opensearch.v0.opensearch_fixes import OpenSearchFixes
from charms.opensearch.v0.opensearch_health import HealthColors, OpenSearchHealth
from charms.opensearch.v0.opensearch_internal_data import RelationDataStore, Scope
from charms.opensearch.v0.opensearch_keystore import OpenSearchKeystoreNotReadyError
from charms.opensearch.v0.opensearch_locking import OpenSearchNodeLock
from charms.opensearch.v0.opensearch_nodes_exclusions import OpenSearchExclusions
from charms.opensearch.v0.opensearch_oauth import OAuthHandler
from charms.opensearch.v0.opensearch_peer_clusters import (
    OpenSearchPeerClustersManager,
    StartMode,
)
from charms.opensearch.v0.opensearch_performance_profile import OpenSearchPerformance
from charms.opensearch.v0.opensearch_plugin_manager import OpenSearchPluginManager
from charms.opensearch.v0.opensearch_plugins import OpenSearchPluginError
from charms.opensearch.v0.opensearch_relation_peer_cluster import (
    OpenSearchPeerClusterProvider,
    OpenSearchPeerClusterRequirer,
)
from charms.opensearch.v0.opensearch_relation_provider import OpenSearchProvider
from charms.opensearch.v0.opensearch_secrets import OpenSearchSecrets
from charms.opensearch.v0.opensearch_tls import OLD_CA_ALIAS, OpenSearchTLS
from charms.opensearch.v0.opensearch_users import (
    OpenSearchUserManager,
    OpenSearchUserMgmtError,
)
from charms.tls_certificates_interface.v3.tls_certificates import (
    CertificateAvailableEvent,
)
from ops.charm import (
    ActionEvent,
    CharmBase,
    ConfigChangedEvent,
    LeaderElectedEvent,
    RelationBrokenEvent,
    RelationChangedEvent,
    RelationCreatedEvent,
    RelationDepartedEvent,
    RelationJoinedEvent,
    StartEvent,
    StorageDetachingEvent,
    UpdateStatusEvent,
)
from ops.framework import EventBase, EventSource
from ops.model import BlockedStatus, MaintenanceStatus, WaitingStatus

import lifecycle
import upgrade

# The unique Charmhub library identifier, never change it
LIBID = "cba015bae34642baa1b6bb27bb35a2f7"

# Increment this major API version when introducing breaking changes
LIBAPI = 0

# Increment this PATCH version before using `charmcraft publish-lib` or reset
# to 0 if you are raising the major API version
LIBPATCH = 2


SERVICE_MANAGER = "service"
STORAGE_NAME = "opensearch-data"


logger = logging.getLogger(__name__)


class _StartOpenSearch(EventBase):
    """Attempt to acquire lock & start OpenSearch.

    This event will be deferred until OpenSearch starts.
    """

    def __init__(self, handle, *, ignore_lock=False, after_upgrade=False):
        super().__init__(handle)
        # Only used for force upgrade
        self.ignore_lock = ignore_lock
        self.after_upgrade = after_upgrade

    def snapshot(self) -> Dict[str, Any]:
        return {"ignore_lock": self.ignore_lock, "after_upgrade": self.after_upgrade}

    def restore(self, snapshot: Dict[str, Any]):
        self.ignore_lock = snapshot["ignore_lock"]
        self.after_upgrade = snapshot["after_upgrade"]


class _RestartOpenSearch(EventBase):
    """Attempt to acquire lock & restart OpenSearch.

    This event will be deferred until OpenSearch stops. Then, `_StartOpenSearch` will be emitted.
    """


class _UpgradeOpenSearch(_StartOpenSearch):
    """Attempt to acquire lock & upgrade OpenSearch.

    This event will be deferred until OpenSearch stops. Then, the snap will be upgraded and
    `_StartOpenSearch` will be emitted.
    """

    def __init__(self, handle, *, ignore_lock=False):
        super().__init__(handle, ignore_lock=ignore_lock)


class OpenSearchBaseCharm(CharmBase, abc.ABC):
    """Base class for OpenSearch charms."""

    _start_opensearch_event = EventSource(_StartOpenSearch)
    _restart_opensearch_event = EventSource(_RestartOpenSearch)
    _upgrade_opensearch_event = EventSource(_UpgradeOpenSearch)

    def __init__(self, *args, distro: Type[OpenSearchDistribution] = None):
        super().__init__(*args)
        # Instantiate before registering other event observers
        self._unit_lifecycle = lifecycle.Unit(self, subordinated_relation_endpoint_names=None)

        if distro is None:
            raise ValueError("The type of the opensearch distro must be specified.")

        self.opensearch = distro(self, PeerRelationName)
        self.opensearch_peer_cm = OpenSearchPeerClustersManager(self)
        self.opensearch_config = OpenSearchConfig(self.opensearch)
        self.opensearch_exclusions = OpenSearchExclusions(self)
        self.opensearch_fixes = OpenSearchFixes(self)

        self.peers_data = RelationDataStore(self, PeerRelationName)
        self.secrets = OpenSearchSecrets(self, PeerRelationName)
        self.tls = OpenSearchTLS(
            self, PeerRelationName, self.opensearch.paths.jdk, self.opensearch.paths.certs
        )
        self.oauth = OAuthHandler(self)
        self.status = Status(self)
        self.health = OpenSearchHealth(self)
        self.node_lock = OpenSearchNodeLock(self)

        self.plugin_manager = OpenSearchPluginManager(self)

        self.backup = backup(self)

        self.user_manager = OpenSearchUserManager(self)
        self.opensearch_provider = OpenSearchProvider(self)
        self.peer_cluster_provider = OpenSearchPeerClusterProvider(self)
        self.peer_cluster_requirer = OpenSearchPeerClusterRequirer(self)

        self.framework.observe(self._start_opensearch_event, self._start_opensearch)
        self.framework.observe(self._restart_opensearch_event, self._restart_opensearch)
        self.framework.observe(self._upgrade_opensearch_event, self._upgrade_opensearch)

        self.framework.observe(self.on.leader_elected, self._on_leader_elected)
        self.framework.observe(self.on.start, self._on_start)
        self.framework.observe(self.on.update_status, self._on_update_status)
        self.framework.observe(self.on.config_changed, self._on_config_changed)

        self.framework.observe(
            self.on[PeerRelationName].relation_created, self._on_peer_relation_created
        )
        self.framework.observe(
            self.on[PeerRelationName].relation_joined, self._on_peer_relation_joined
        )
        self.framework.observe(
            self.on[PeerRelationName].relation_changed, self._on_peer_relation_changed
        )
        self.framework.observe(
            self.on[PeerRelationName].relation_departed, self._on_peer_relation_departed
        )
        self.framework.observe(
            self.on[STORAGE_NAME].storage_detaching, self._on_opensearch_data_storage_detaching
        )

        self.framework.observe(self.on.set_password_action, self._on_set_password_action)
        self.framework.observe(self.on.get_password_action, self._on_get_password_action)

        self.cos_integration = COSAgentProvider(
            self,
            relation_name=COSRelationName,
            metrics_endpoints=[],
            scrape_configs=self._scrape_config,
            refresh_events=[
                self.on.config_changed,
                self.on.set_password_action,
                self.on.secret_changed,
                self.on[PeerRelationName].relation_changed,
                self.on[PeerClusterRelationName].relation_changed,
            ],
            metrics_rules_dir="./src/alert_rules/prometheus",
            log_slots=["opensearch:logs"],
        )

        self.performance_profile = OpenSearchPerformance(self)
        # Ensure that only one instance of the `_on_peer_relation_changed` handler exists
        # in the deferred event queue
        self._is_peer_rel_changed_deferred = False

    @property
    @abc.abstractmethod
    def _upgrade(self) -> typing.Optional[upgrade.Upgrade]:
        pass

    @property
    def upgrade_in_progress(self):
        """Whether upgrade is in progress"""
        if not self._upgrade:
            return False
        return self._upgrade.in_progress

    @abc.abstractmethod
    def _reconcile_upgrade(self, _=None):
        pass

    def _on_leader_elected(self, event: LeaderElectedEvent):
        """Handle leader election event."""
        # We check if the current unit is the leader, in case where the leader elected event
        # was deferred, then juju proceeded with a new leader election, and this now deferred-event
        # was emitted in a non-juju leader unit (previous leader)
        if not self.unit.is_leader():
            return

        if self.peers_data.get(Scope.APP, "security_index_initialised", False):
            # Leader election event happening after a previous leader got killed
            if not self.opensearch.is_node_up():
                event.defer()
                return

            if self.health.apply(unit=False) in [
                HealthColors.UNKNOWN,
                HealthColors.YELLOW_TEMP,
            ]:
                event.defer()

            self._compute_and_broadcast_updated_topology(self._get_nodes(True))
            return

        # TODO: check if cluster can start independently

        # User config is currently in a default state, which contains multiple insecure default
        # users. Purge the user list before initialising the users the charm requires.
        self._purge_users()

        if not (deployment_desc := self.opensearch_peer_cm.deployment_desc()):
            event.defer()
            return

        if deployment_desc.typ != DeploymentType.MAIN_ORCHESTRATOR:
            return

        if not self.peers_data.get(Scope.APP, "admin_user_initialized"):
            self.status.set(MaintenanceStatus(AdminUserInitProgress))

        # Restore purged system users in local `internal_users.yml`
        # with corresponding credentials
        for user in OpenSearchSystemUsers:
            self._put_or_update_internal_user_leader(user, update=False)

        self.status.clear(AdminUserInitProgress)

    def _on_start(self, event: StartEvent):  # noqa C901
        """Triggered when on start. Set the right node role."""

        def cleanup():
            if self.peers_data.get(Scope.APP, "security_index_initialised"):
                # in the case where it was on WaitingToStart status, event got deferred
                # and the service started in between, put status back to active
                self.status.clear(WaitingToStart)
                self.status.clear(PClusterNoDataNode)

            # cleanup bootstrap conf in the node if existing
            if self.peers_data.get(Scope.UNIT, "bootstrap_contributor"):
                self._cleanup_bootstrap_conf_if_applies()

        if self.opensearch.is_node_up():
            cleanup()
            return

        elif (
            self.peers_data.get(Scope.UNIT, "started")
            and "cluster_manager" in self.opensearch.roles
            and not self.opensearch.is_service_started()
        ):
            # This logic will only be triggered if the service has started (i.e. "started")
            # if we had a "start" hook (i.e. the actual machine has rebooted)
            # and we are a cluster_manager with the service down
            # After these conditions are met, then we can simply restart the service.
            logger.debug(
                "Start hook: snap already installed and service should be up, but it is not. Restarting it..."
            )

            # We had a reboot in this node.
            # We execute the same logic as above:
            cleanup()

            # Now, reissue a restart: we should not have stopped in the first place
            # as "started" flag is still set to True.
            # We do not wait for the 200 return, as maybe more than one unit is coming back
            try:
                self.opensearch.start_service_only()
                # We're done here, we can return
                return
            except OpenSearchStartError as e:
                logger.warning(f"Machine restart detected but error at service start with: {e}")
                # Defer and retry later
                event.defer()
                return
            except OpenSearchMissingError:
                # This is unlike to happen, unless the snap has been manually removed
                logger.error("Service previously started but now misses the snap.")
                return

        # apply the directives computed and emitted by the peer cluster manager
        if not self._apply_peer_cm_directives_and_check_if_can_start():
            event.defer()
            return

        if not self.is_admin_user_configured() or not self.tls.is_fully_configured():
            if not self.model.get_relation("certificates"):
                status = BlockedStatus(TLSRelationMissing)
            else:
                status = MaintenanceStatus(
                    TLSNotFullyConfigured
                    if self.is_admin_user_configured()
                    else AdminUserNotConfigured
                )
            self.status.set(status)
            event.defer()
            return

        self.status.clear(AdminUserNotConfigured)
        self.status.clear(TLSNotFullyConfigured)
        self.status.clear(TLSRelationMissing)

        # Since system users are initialized, we should take them to local internal_users.yml
        # Leader should be done already
        if not self.unit.is_leader():
            self._purge_users()
            for user in OpenSearchSystemUsers:
                self._put_or_update_internal_user_unit(user)

        # configure clients auth
        self.opensearch_config.set_client_auth()

        deployment_desc = self.opensearch_peer_cm.deployment_desc()
        # only start the main orchestrator if a data node is available
        # this allows for "cluster-manager-only" nodes in large deployments
        # workflow documentation:
        # no "data" role in deployment desc -> start gets deferred
        # when "data" node joins -> start cluster-manager via _on_peer_cluster_relation_changed
        # cluster-manager notifies "data" node via refresh of peer cluster relation data
        # "data" node starts and initializes security index
        if (
            deployment_desc.typ == DeploymentType.MAIN_ORCHESTRATOR
            and not deployment_desc.start == StartMode.WITH_GENERATED_ROLES
            and "data" not in deployment_desc.config.roles
        ):
            self.status.set(BlockedStatus(PClusterNoDataNode))
            event.defer()
            return

        # request the start of OpenSearch
        self.status.set(WaitingStatus(RequestUnitServiceOps.format("start")))

        # if this is the first data node to join, start without getting the lock
        ignore_lock = (
            "data" in deployment_desc.config.roles
            and self.unit.is_leader()
            and deployment_desc.typ == DeploymentType.OTHER
            and (
                not self.peers_data.get(Scope.APP, "security_index_initialised", False)
                or (
                    # in case all data-nodes are powered down after being previously started
                    # ignore the lock to get a data-node started, as it holds security index
                    self.peers_data.get(Scope.UNIT, "started")
                    and not self.opensearch.is_service_started()
                )
            )
        )
        self._start_opensearch_event.emit(ignore_lock=ignore_lock)

    def _apply_peer_cm_directives_and_check_if_can_start(self) -> bool:
        """Apply the directives computed by the opensearch peer cluster manager."""
        if not (deployment_desc := self.opensearch_peer_cm.deployment_desc()):
            # the deployment description hasn't finished being computed by the leader
            return False

        # check possibility to start
        if self.opensearch_peer_cm.can_start(deployment_desc):
            try:
                self._get_nodes(False)
            except OpenSearchHttpError:
                return False

            return True

        if self.unit.is_leader():
            self.opensearch_peer_cm.apply_status_if_needed(
                deployment_desc, show_status_only_once=False
            )

        return False

    def _on_peer_relation_created(self, event: RelationCreatedEvent):
        """Event received by the new node joining the cluster."""
        if self.upgrade_in_progress:
            logger.warning(
                "Adding units during an upgrade is not supported. The charm may be in a broken, unrecoverable state"
            )

    def _on_peer_relation_joined(self, event: RelationJoinedEvent):
        """Event received by all units when a new node joins the cluster."""
        if self.upgrade_in_progress:
            logger.warning(
                "Adding units during an upgrade is not supported. The charm may be in a broken, unrecoverable state"
            )

    def _on_peer_relation_changed(self, event: RelationChangedEvent):  # noqa C901
        """Handle peer relation changes."""
        if self.opensearch.is_node_up():
            health = self.health.apply(app=self.unit.is_leader())
            if self._is_peer_rel_changed_deferred:
                # We already deferred this event during this Juju event. Retry on the next
                # Juju event.
                return

            if health in [HealthColors.UNKNOWN, HealthColors.YELLOW_TEMP]:
                # we defer because we want the temporary status to be updated
                logger.debug("Cluster health temp yellow or unknown. Deferring event.")
                event.defer()
                # If the handler is called again within this Juju hook, we will abandon the event
                self._is_peer_rel_changed_deferred = True

        # we want to have the most up-to-date info broadcasted to related sub-clusters
        if self.opensearch_peer_cm.is_provider():
            self.peer_cluster_provider.refresh_relation_data(event, can_defer=False)

        # update any orchestrators about planned units
        if self.opensearch_peer_cm.is_consumer():
            self.peer_cluster_requirer.refresh_requirer_relation_data()

        for relation in self.model.relations.get(ClientRelationName, []):
            self.opensearch_provider.update_endpoints(relation)

        # register new cm addresses on every node
        self._add_cm_addresses_to_conf()

        if self.unit.is_leader():
            # Recompute the node roles in case self-healing didn't trigger leader related event
            self._recompute_roles_if_needed(event)
            if self.peers_data.get(Scope.APP, "is_expecting_cm_unit"):
                # indicates we previously scaled down to <3 CM-eligible units in the cluster
                self.opensearch_peer_cm.validate_recommended_cm_unit_count()
            if self.model.relations[PeerClusterRelationName]:
                self.peer_cluster_requirer.apply_orchestrator_status()
        elif event.relation.data.get(event.app):
            # if app_data + app_data["nodes_config"]: Reconfigure + restart node on the unit
            self._reconfigure_and_restart_unit_if_needed()

        if not (unit_data := event.relation.data.get(event.unit)):
            return

        self.opensearch_exclusions.cleanup()

        if self.unit.is_leader() and unit_data.get("bootstrap_contributor"):
            contributor_count = self.peers_data.get(Scope.APP, "bootstrap_contributors_count", 0)
            self.peers_data.put(Scope.APP, "bootstrap_contributors_count", contributor_count + 1)

    def _on_peer_relation_departed(self, event: RelationDepartedEvent):
        """Relation departed event."""
        if self.upgrade_in_progress:
            logger.warning(
                "Removing units during an upgrade is not supported. The charm may be in a broken, unrecoverable state"
            )
        if not (self.unit.is_leader() and self.opensearch.is_node_up()):
            return

        # Now, we register in the leader application the presence of departing unit's name
        # We need to save them as we have a count limit
        if (
            not (deployment_desc := self.opensearch_peer_cm.deployment_desc())
            or not event.departing_unit
        ):
            # No deployment description present
            # that happens in the very last stages of the application removal
            return

        current_app = self.opensearch_peer_cm.deployment_desc().app
        remaining_nodes = [
            node
            for node in self._get_nodes(True)
            if node.name != format_unit_name(event.departing_unit, app=current_app)
        ]

        self.health.apply(wait_for_green_first=True, unit=False)

        n_units = sum(1 for node in remaining_nodes if node.app.id == current_app.id)
        if n_units == self.app.planned_units():
            self._compute_and_broadcast_updated_topology(remaining_nodes)
        else:
            logger.debug(
                f"Waiting for units to leave: expecting {self.app.planned_units()}, currently {n_units}. Deferring event."
            )
            event.defer()

        if not self.unit.is_leader():
            return

        self.opensearch_peer_cm.validate_recommended_cm_unit_count(remaining_nodes)

        self.opensearch_exclusions.add_to_cleanup_list(
            unit_name=format_unit_name(event.departing_unit.name, deployment_desc.app)
        )

    def _on_opensearch_data_storage_detaching(self, event: StorageDetachingEvent):  # noqa: C901
        """Triggered when removing unit, Prior to the storage being detached."""
        if self.upgrade_in_progress:
            logger.warning(
                "Removing units during an upgrade is not supported. The charm may be in a broken, unrecoverable state"
            )
        # acquire lock to ensure only 1 unit removed at a time
        # Closes canonical/opensearch-operator#378
        if self.app.planned_units() > 1 and not self.node_lock.acquired:
            # Raise uncaught exception to prevent Juju from removing unit
            raise Exception("Unable to acquire lock: Another unit is starting or stopping.")

        # if the leader is departing, and this hook fails "leader elected" won"t trigger,
        # so we want to re-balance the node roles from here
        if self.unit.is_leader():
            if self.app.planned_units() >= 1 and (self.opensearch.is_node_up() or self.alt_hosts):
                remaining_nodes = [
                    node
                    for node in self._get_nodes(self.opensearch.is_node_up())
                    if node.name != self.unit_name
                ]
                self._compute_and_broadcast_updated_topology(remaining_nodes)
                self.opensearch_peer_cm.validate_recommended_cm_unit_count(remaining_nodes)
            elif self.app.planned_units() == 0:
                if self.model.get_relation(PeerRelationName):
                    self.peers_data.delete(Scope.APP, "bootstrap_contributors_count")
                    self.peers_data.delete(Scope.APP, "nodes_config")
<<<<<<< HEAD
=======
                    # we delete the security index initialised and bootstrapped flags
                    # if there are no data units left in all cluster
                    data_apps_in_fleet = [
                        app
                        for app in self.opensearch_peer_cm.apps_in_fleet()
                        if "data" in app.roles
                    ]
                    if not data_apps_in_fleet or all(
                        app.planned_units == 0 for app in data_apps_in_fleet
                    ):
                        self.peers_data.delete(Scope.APP, "security_index_initialised")
                        self.peers_data.delete(Scope.APP, "bootstrapped")
>>>>>>> 68472d25
                if self.opensearch_peer_cm.is_provider():
                    self.peer_cluster_provider.refresh_relation_data(event, can_defer=False)
                if self.opensearch_peer_cm.is_consumer():
                    self.peer_cluster_requirer.refresh_requirer_relation_data()

        # we attempt to flush the translog to disk
        if self.opensearch.is_node_up():
            try:
                self.opensearch.request("POST", "/_flush")
            except OpenSearchHttpError:
                # if it's a failed attempt we move on
                pass
        try:
            self._stop_opensearch()
            if self.alt_hosts:
                # There is enough peers available for us to try removing the unit
                self.opensearch_exclusions.delete_current()

            # safeguards in case planned_units > 0
            if self.app.planned_units() > 0:
                # check cluster status
                if self.alt_hosts:
                    health_color = self.health.apply(
                        wait_for_green_first=True, use_localhost=False, unit=False
                    )
                    if health_color == HealthColors.RED:
                        raise OpenSearchHAError(ClusterHealthRed)
                else:
                    raise OpenSearchHAError(ClusterHealthUnknown)
        finally:
            if self.app.planned_units() > 1 and (self.opensearch.is_node_up() or self.alt_hosts):
                # release lock
                self.node_lock.release()

    def _on_update_status(self, event: UpdateStatusEvent):  # noqa: C901
        """On update status event.

        We want to periodically check for the following:
        1- Do we have users that need to be deleted, and if so we need to delete them.
        2- The system requirements are still met
        3- every 6 hours check if certs are expiring soon (in 7 days),
            as a safeguard in case relation broken. As there will be data loss
            without the user noticing in case the cert of the unit transport layer expires.
            So we want to stop opensearch in that case, since it cannot be recovered from.
        """
        # if there are missing system requirements defer
        if len(missing_sys_reqs := self.opensearch.missing_sys_requirements()) > 0:
            self.status.set(BlockedStatus(" - ".join(missing_sys_reqs)))
            return

        # if node already shutdown - leave
        if not self.opensearch.is_node_up():
            return

        # review available CMs
        self._add_cm_addresses_to_conf()

        # if there are exclusions to be removed
        # each unit should check its own exclusions' list
        self.opensearch_exclusions.cleanup()
        if (
            health := self.health.apply(wait_for_green_first=True, app=self.unit.is_leader())
        ) not in [
            HealthColors.GREEN,
            HealthColors.IGNORE,
        ]:
            logger.warning(f"Update status: exclusions updated and cluster health is {health}.")

            if health == HealthColors.UNKNOWN:
                return

        for relation in self.model.relations.get(ClientRelationName, []):
            self.opensearch_provider.update_endpoints(relation)

        deployment_desc = self.opensearch_peer_cm.deployment_desc()
        if self.upgrade_in_progress:
            logger.debug(
                "Skipping `remove_lingering_users_and_roles()` because upgrade is in-progress"
            )
        elif (
            self.unit.is_leader()
            and deployment_desc
            and deployment_desc.typ == DeploymentType.MAIN_ORCHESTRATOR
        ):
            self.opensearch_provider.remove_lingering_relation_users_and_roles()

        # If the unit reloads its certs but the other units are not ready yet
        # we need to wait for them all to be ready before deleting the old CA
        if (
            self.tls.read_stored_ca(OLD_CA_ALIAS)
            and self.tls.ca_and_certs_rotation_complete_in_cluster()
        ):
            logger.debug("update_status: Detected CA rotation complete in cluster")
            self.tls.on_ca_certs_rotation_complete()
        # If relation not broken - leave
        if self.model.get_relation("certificates") is not None:
            return

        # handle when/if certificates are expired
        self._check_certs_expiration(event)

    def trigger_restart(self):
        """Trigger a restart of the service."""
        self._restart_opensearch_event.emit()

    def _on_config_changed(self, event: ConfigChangedEvent):  # noqa C901
        """On config changed event. Useful for IP changes or for user provided config changes."""
        if not self.performance_profile.current:
            # We are running (1) install or (2) an upgrade on instance that pre-dates profile
            # First, we set this unit's effective profile -> 1G heap and no index templates.
            # Our goal is to make sure this value exists once the refresh is finished
            # and it represents the accurate value for this unit.
            self.performance_profile.current = PerformanceType.TESTING

        if self.opensearch_config.update_host_if_needed():
            self.status.set(MaintenanceStatus(TLSNewCertsRequested))
            self.tls.delete_stored_tls_resources()
            self.tls.request_new_unit_certificates()

            # since when an IP change happens, "_on_peer_relation_joined" won't be called,
            # we need to alert the leader that it must recompute the node roles for any unit whose
            # roles were changed while the current unit was cut-off from the rest of the network
            self._on_peer_relation_joined(
                RelationJoinedEvent(event.handle, PeerRelationName, self.app, self.unit)
            )

        previous_deployment_desc = self.opensearch_peer_cm.deployment_desc()
        if self.unit.is_leader():
            # run peer cluster manager processing
            # todo add check here if the diff can be known from now on already
            self.opensearch_peer_cm.run()

            # handle cluster change to main-orchestrator (i.e: init_hold: true -> false)
            self._handle_change_to_main_orchestrator_if_needed(event, previous_deployment_desc)

        if self.upgrade_in_progress:
            logger.warning(
                "Changing config during an upgrade is not supported. The charm may be in a broken, unrecoverable state"
            )
            event.defer()
            return

        if not self.opensearch.is_node_up():
            logger.debug("Node not up yet, deferring plugin check")
            # possible enhancement:
            # currently we wait for Opensearch to be started before applying any plugin
            # this could be improved as some plugins don't require the service to run
            event.defer()
            return

        perf_profile_needs_restart = False
        plugin_needs_restart = False

        try:
            original_status = None
            if self.unit.status.message not in [
                PluginConfigChangeError,
                PluginConfigCheck,
            ]:
                logger.debug(f"Plugin manager: storing status {self.unit.status.message}")
                original_status = self.unit.status
                self.status.set(MaintenanceStatus(PluginConfigCheck))

            plugin_needs_restart = self.plugin_manager.run()
        except (OpenSearchNotFullyReadyError, OpenSearchPluginError) as e:
            if isinstance(e, OpenSearchNotFullyReadyError):
                logger.warning("Plugin management: cluster not ready yet at config changed")
            else:
                logger.warning(f"{PluginConfigChangeError}: {str(e)}")
                self.status.set(BlockedStatus(PluginConfigChangeError))
            event.defer()
            self.status.clear(PluginConfigCheck)
        except OpenSearchKeystoreNotReadyError:
            logger.warning("Keystore not ready yet")
            # defer, and let it finish the status clearing down below
            event.defer()
        else:
            self.status.clear(PluginConfigChangeError)
            self.status.clear(PluginConfigCheck)
            if original_status:
                self.status.set(original_status)

        perf_profile_needs_restart = self.performance_profile.apply(
            self.config.get(PERFORMANCE_PROFILE)
        )

        if not self.opensearch_provider.update_relations_roles_mapping():
            event.defer()

        if self.opensearch.is_service_started() and (
            plugin_needs_restart or perf_profile_needs_restart
        ):
            self._restart_opensearch_event.emit()

    def _on_set_password_action(self, event: ActionEvent):
        """Set new admin password from user input or generate if not passed."""
        if not self.opensearch_peer_cm.deployment_desc():
            event.fail("The action can only be run once the deployment is complete.")
            return
        if self.opensearch_peer_cm.deployment_desc().typ != DeploymentType.MAIN_ORCHESTRATOR:
            event.fail("The action can only be run on the main orchestrator cluster.")
            return
        if not self.unit.is_leader():
            event.fail("The action can only be run on leader unit.")
            return

        if self.upgrade_in_progress:
            event.fail("Setting password not supported while upgrade in-progress")
            return

        user_name = event.params.get("username")
        if user_name not in OpenSearchUsers:
            event.fail(f"Only the {OpenSearchUsers} usernames are allowed for this action.")
            return

        password = event.params.get("password") or generate_password()
        try:
            self._put_or_update_internal_user_leader(user_name, password)
            label = self.secrets.password_key(user_name)
            event.set_results({label: password})
            # We know we are already running for MAIN_ORCH. and its leader unit
            self.peer_cluster_provider.refresh_relation_data(event)
        except OpenSearchError as e:
            event.fail(f"Failed changing the password: {e}")
        except RuntimeError as e:
            # From:
            # https://github.com/canonical/operator/blob/ \
            #     eb52cef1fba4df2f999f88902fb39555fb6de52f/ops/charm.py
            if str(e) == "cannot defer action events":
                event.fail("Cluster is not ready to update this password. Try again later.")
            else:
                event.fail(f"Failed with unknown error: {e}")

    def _on_get_password_action(self, event: ActionEvent):
        """Return the password and cert chain for the admin user of the cluster."""
        if not self.opensearch_peer_cm.deployment_desc():
            event.fail("The action can only be run once the deployment is complete.")
            return

        user_name = event.params.get("username")
        if user_name not in OpenSearchUsers:
            event.fail(f"Only the {OpenSearchUsers} username is allowed for this action.")
            return

        if not self.is_admin_user_configured():
            event.fail(f"{user_name} user not configured yet.")
            return

        if not self.tls.is_fully_configured():
            event.fail("TLS certificates not configured yet.")
            return

        password = self.secrets.get(Scope.APP, self.secrets.password_key(user_name))
        cert = self.secrets.get_object(
            Scope.APP, CertType.APP_ADMIN.val, peek=True
        )  # replace later with new user certs

        event.set_results(
            {
                "username": user_name,
                "password": password,
                "ca-chain": cert["chain"],
            }
        )

    def on_tls_ca_rotation(self):
        """Called when adding new CA to the trust store."""
        self.status.set(MaintenanceStatus(TLSCaRotation))
        self._restart_opensearch_event.emit()

    def on_tls_conf_set(
        self, event: CertificateAvailableEvent, scope: Scope, cert_type: CertType, renewal: bool
    ):
        """Called after certificate ready and stored on the corresponding scope databag.

        - Store the cert on the file system, on all nodes for APP certificates
        - Update the corresponding yaml conf files
        - Run the security admin script
        """
        if scope == Scope.UNIT:
            admin_secrets = (
                self.secrets.get_object(Scope.APP, CertType.APP_ADMIN.val, peek=True) or {}
            )
            if not (truststore_pwd := admin_secrets.get("truststore-password")):
                event.defer()
                return

            keystore_pwd = self.secrets.get_object(scope, cert_type.val, peek=True)[
                "keystore-password"
            ]

            # node http or transport cert
            self.opensearch_config.set_node_tls_conf(
                cert_type,
                truststore_pwd=truststore_pwd,
                keystore_pwd=keystore_pwd,
            )

            # write the admin cert conf on all units, in case there is a leader loss + cert renewal
            if not admin_secrets.get("subject"):
                return
            self.opensearch_config.set_admin_tls_conf(admin_secrets)

        self.tls.store_admin_tls_secrets_if_applies()

        # In case of renewal of the unit transport layer cert - restart opensearch
        if renewal and self.is_admin_user_configured():
            if self.tls.is_fully_configured():
                try:
                    self.tls.reload_tls_certificates()
                except OpenSearchHttpError:
                    logger.error("Could not reload TLS certificates via API, will restart.")
                    self._restart_opensearch_event.emit()
                else:
                    self.status.clear(TLSNotFullyConfigured)
                    self.tls.reset_ca_rotation_state()
                    # if all certs are stored and CA rotation is complete in the cluster
                    # we delete the old ca and update the chain to only include the new one
                    if (
                        self.tls.read_stored_ca(OLD_CA_ALIAS)
                        and self.tls.ca_and_certs_rotation_complete_in_cluster()
                    ):
                        logger.info("on_tls_conf_set: Detected CA rotation complete in cluster")
                        self.tls.on_ca_certs_rotation_complete()
            else:
                event.defer()
                return

    def on_tls_relation_broken(self, _: RelationBrokenEvent):
        """As long as all certificates are produced, we don't do anything."""
        if self.tls.all_tls_resources_stored():
            return

        # Otherwise, we block.
        self.status.set(BlockedStatus(TLSRelationBrokenError))

    def is_every_unit_marked_as_started(self) -> bool:
        """Check if every unit in the cluster is marked as started."""
        rel = self.model.get_relation(PeerRelationName)
        all_started = True
        for unit in all_units(self):
            if rel.data[unit].get("started") != "True":
                all_started = False
                break

        if all_started:
            return True

        try:
            current_app_nodes = [
                node
                for node in self._get_nodes(self.opensearch.is_node_up())
                if node.app.id == self.opensearch_peer_cm.deployment_desc().app.id
            ]
            return len(current_app_nodes) == self.app.planned_units()
        except OpenSearchHttpError:
            return False

    def is_tls_full_configured_in_cluster(self) -> bool:
        """Check if TLS is configured in all the units of the current cluster."""
        rel = self.model.get_relation(PeerRelationName)
        for unit in all_units(self):
            if (
                rel.data[unit].get("tls_configured") != "True"
                or "tls_ca_renewing" in rel.data[unit]
                or "tls_ca_renewed" in rel.data[unit]
            ):
                return False
        return True

    def is_admin_user_configured(self) -> bool:
        """Check if admin user configured."""
        # In case the initialisation of the admin user is not finished yet
        return self.peers_data.get(Scope.APP, "admin_user_initialized", False)

    def _handle_change_to_main_orchestrator_if_needed(
        self, event: ConfigChangedEvent, previous_deployment_desc: Optional[DeploymentDescription]
    ) -> None:
        """Handle when the user changes the roles or init_hold config from True to False."""
        # if the current cluster wasn't already a "main-Orchestrator" and we're now updating
        # the roles for it to become one. We need to: create the admin user if missing, and
        # generate the admin certificate if missing and the TLS relation is established.
        cluster_changed_to_main_cm = (
            previous_deployment_desc is not None
            and previous_deployment_desc.typ != DeploymentType.MAIN_ORCHESTRATOR
            and self.opensearch_peer_cm.deployment_desc().typ == DeploymentType.MAIN_ORCHESTRATOR
        )
        if not cluster_changed_to_main_cm:
            return
        if self.upgrade_in_progress:
            logger.warning(
                "Changing config during an upgrade is not supported. The charm may be in a broken, unrecoverable state"
            )
            event.defer()
            return

        # we check if we need to create the admin user
        if not self.is_admin_user_configured():
            self._put_or_update_internal_user_leader(AdminUser)

        # we check if we need to generate the admin certificate if missing
        if not self.tls.all_tls_resources_stored():
            if not self.model.get_relation("certificates"):
                event.defer()
                return

            self.tls.request_new_admin_certificate()

    def _start_opensearch(self, event: _StartOpenSearch) -> None:  # noqa: C901
        """Start OpenSearch, with a generated or passed conf, if all resources configured."""
        if not self.opensearch_peer_cm.deployment_desc() and self.app.planned_units() == 0:
            # canonical/opensearch-operator#444
            # https://bugs.launchpad.net/juju/+bug/2076599
            # This condition is a corner case where we have:
            #   1) a single-node cluster
            #   2) an unfinished (re)start: yet to run _post_start_init() method
            #   3) LP#2076599: remove-application was called in-between and peer databag is empty
            # TODO: remove this IF condition once LP#2076599 is fixed in Juju.
            return

        if self.opensearch.is_started():
            try:
                self._post_start_init(event)
            except (
                OpenSearchHttpError,
                OpenSearchNotFullyReadyError,
            ):
                event.defer()
            except OpenSearchUserMgmtError as e:
                # Either generic start failure or cluster is not read to create the internal users
                logger.warning(e)
                self.node_lock.release()
                self.status.set(BlockedStatus(ServiceStartError))
                event.defer()
            return

        self.peers_data.delete(Scope.UNIT, "started")

        if event.ignore_lock:
            # Only used for force upgrades
            logger.debug("Starting without lock")
        elif not self.node_lock.acquired:
            logger.debug("Lock to start opensearch not acquired. Will retry next event")
            event.defer()
            return

        if not self._can_service_start():
            self.node_lock.release()
            logger.info("Could not start opensearch service. Will retry next event.")
            event.defer()
            return

        if self.opensearch.is_failed():
            self.node_lock.release()
            self.status.set(BlockedStatus(ServiceStartError))
            event.defer()
            return

        self.unit.status = WaitingStatus(WaitingToStart)

        try:
            # Retrieve the nodes of the cluster, needed to configure this node
            nodes = self._get_nodes(False)

            # Set the configuration of the node
            self._set_node_conf(nodes)
        except OpenSearchHttpError as e:
            logger.debug(f"error getting the nodes: {e}")
            self.node_lock.release()
            event.defer()
            return

        try:
            self.opensearch.start(
                wait_until_http_200=(
                    not self.unit.is_leader()
                    or self.peers_data.get(Scope.APP, "security_index_initialised", False)
                )
            )
            self._post_start_init(event)
        except (
            OpenSearchHttpError,
            OpenSearchStartTimeoutError,
            OpenSearchNotFullyReadyError,
        ) as e:
            self.node_lock.release()
            # In large deployments with cluster-manager-only-nodes, the startup might fail
            # for the cluster-manager if a joining data node did not yet initialize the
            # security index. We still want to update and broadcast the latest relation data.
            if self.opensearch_peer_cm.is_provider(typ="main"):
                self.peer_cluster_provider.refresh_relation_data(event, can_defer=False)
            event.defer()
            logger.warning(e)
        except (OpenSearchStartError, OpenSearchUserMgmtError) as e:
            logger.warning(e)
            self.node_lock.release()
            self.status.set(BlockedStatus(ServiceStartError))
            event.defer()

    def _post_start_init(self, event: _StartOpenSearch):  # noqa: C901
        """Initialization post OpenSearch start."""
        # initialize the security index if needed (and certs written on disk etc.)
        # this happens only on the first data node to join the cluster
        if (
            self.unit.is_leader()
            and not self.peers_data.get(Scope.APP, "security_index_initialised")
            and (
                "data" in self.opensearch_peer_cm.deployment_desc().config.roles
                or self.opensearch_peer_cm.deployment_desc().start
                == StartMode.WITH_GENERATED_ROLES
            )
        ):
            admin_secrets = self.secrets.get_object(Scope.APP, CertType.APP_ADMIN.val, peek=True)
            try:
                self._initialize_security_index(admin_secrets)
                self.put_security_index_initialized(event)

            except OpenSearchCmdError as e:
                logger.debug(f"Error when initializing the security index: {e.out}")
                event.defer()
                return

        # it sometimes takes a few seconds before the node is fully "up" otherwise a 503 error
        # may be thrown when calling a node - we want to ensure this node is perfectly ready
        # before marking it as ready
        if not self.opensearch.is_node_up():
            raise OpenSearchNotFullyReadyError("Node started but not full ready yet.")

        try:
            nodes = self._get_nodes(use_localhost=self.opensearch.is_node_up())
        except OpenSearchHttpError:
            logger.info("Failed to get online nodes")
            event.defer()
            return

        for node in nodes:
            if node.name == self.unit_name:
                break
        else:
            raise OpenSearchNotFullyReadyError("Node online but not in cluster.")

        # cleanup bootstrap conf in the node
        if self.peers_data.get(Scope.UNIT, "bootstrap_contributor"):
            self._cleanup_bootstrap_conf_if_applies()

        # Remove the exclusions that could not be removed when no units were online
        self.opensearch_exclusions.delete_current()

        self.node_lock.release()

        if event.after_upgrade:
            try:
                self.opensearch.request(
                    "PUT",
                    "/_cluster/settings",
                    # Reset to default value
                    payload={"persistent": {"cluster.routing.allocation.enable": None}},
                )
            except OpenSearchHttpError:
                logger.exception("Failed to re-enable allocation after upgrade")
                event.defer()
                return

        self.peers_data.put(Scope.UNIT, "started", True)

        # apply post_start fixes to resolve start related upstream bugs
        self.opensearch_fixes.apply_on_start()

        # apply cluster health
        self.health.apply(
            wait_for_green_first=True,
            app=self.unit.is_leader(),
        )

        if (
            self.unit.is_leader()
            and self.opensearch_peer_cm.deployment_desc().typ == DeploymentType.MAIN_ORCHESTRATOR
        ):
            # Creating the monitoring user
            self._put_or_update_internal_user_leader(COSUser, update=False)

        self.unit.open_port("tcp", 9200)

        # clear waiting to start status
        self.status.clear(RequestUnitServiceOps.format("start"))
        self.status.clear(WaitingToStart)
        self.status.clear(ServiceStartError)
        self.status.clear(PClusterNoDataNode)

        if event.after_upgrade:
            health = self.health.get(local_app_only=False, wait_for_green_first=True)
            self.health.apply_for_unit_during_upgrade(health)

            # Cluster is considered healthy if green or yellow
            # TODO future improvement: try to narrow scope to just green or green + yellow in
            # specific cases
            # https://github.com/canonical/opensearch-operator/issues/268
            # See https://chat.canonical.com/canonical/pl/s5j64ekxwi8epq53kzhd8fhrco and
            # https://chat.canonical.com/canonical/pl/zaizx3bu3j8ftfcw67qozw9dbo
            # For now, we need to allow yellow because
            # "During a rolling upgrade, primary shards assigned to a node running the new
            # version cannot have their replicas assigned to a node with the old version. The new
            # version might have a different data format that is not understood by the old
            # version.
            #
            # "If it is not possible to assign the replica shards to another node (there is only
            # one upgraded node in the cluster), the replica shards remain unassigned and status
            # stays `yellow`.
            #
            # "In this case, you can proceed once there are no initializing or relocating shards
            # (check the `init` and `relo` columns).
            #
            # "As soon as another node is upgraded, the replicas can be assigned and the status
            # will change to `green`."
            #
            # from
            # https://www.elastic.co/guide/en/elastic-stack/8.13/upgrading-elasticsearch.html#upgrading-elasticsearch
            #
            # If `health_ == HealthColors.YELLOW`, no shards are initializing or relocating
            # (otherwise `health_` would be `HealthColors.YELLOW_TEMP`)
            if health not in (HealthColors.GREEN, HealthColors.YELLOW):
                logger.error(
                    "Cluster is not healthy after upgrade. Manual intervention required. To rollback, "
                    "`juju refresh` to the previous revision"
                )
                event.defer()
                return
            elif health == HealthColors.YELLOW:
                # TODO future improvement:
                # https://github.com/canonical/opensearch-operator/issues/268
                logger.warning(
                    "Cluster is yellow. Upgrade may cause data loss if cluster is yellow for reason "
                    "other than primary shards on upgraded unit & not enough upgraded units available "
                    "for replica shards"
                )

        self._upgrade.unit_state = upgrade.UnitState.HEALTHY
        logger.debug("Set upgrade unit state to healthy")
        self._reconcile_upgrade()

        # update the peer cluster rel data with new IP in case of main cluster manager
        if self.opensearch_peer_cm.is_provider():
            self.peer_cluster_provider.refresh_relation_data(event, can_defer=False)

        # update the peer relation data for TLS CA rotation routine
        self.tls.reset_ca_rotation_state()
        if self.is_tls_full_configured_in_cluster():
            self.status.clear(TLSCaRotation)
            self.status.clear(TLSNotFullyConfigured)

        # request new certificates after rotating the CA
        if self.peers_data.get(Scope.UNIT, "tls_ca_renewing", False) and self.peers_data.get(
            Scope.UNIT, "tls_ca_renewed", False
        ):
            self.status.set(MaintenanceStatus(TLSNotFullyConfigured))
            self.tls.request_new_unit_certificates()
            if self.unit.is_leader():
                self.tls.request_new_admin_certificate()
            else:
                self.tls.store_admin_tls_secrets_if_applies()
        # If the reload through API failed, we restart the service
        # We remove the old CA and update the chain to only include the new one
        # if all certs are stored and CA rotation is complete in the cluster
        if (
            self.tls.read_stored_ca(OLD_CA_ALIAS)
            and self.tls.ca_and_certs_rotation_complete_in_cluster()
        ):
            logger.info("post_start_init: Detected CA rotation complete in cluster")
            self.tls.on_ca_certs_rotation_complete()

    def _stop_opensearch(self, *, restart: bool = False) -> None:
        """Stop OpenSearch if possible."""
        self.status.set(WaitingStatus(ServiceIsStopping))

        if self.opensearch.is_node_up():
            try:
                nodes = self._get_nodes(True)
                # do not add exclusions if it's the last unit to stop
                # otherwise cluster manager election will be blocked when starting up again
                # and reusing storage
                if len(nodes) > 1:
                    # 1. Add current node to the voting + alloc exclusions
                    self.opensearch_exclusions.add_current(voting=True, allocation=not restart)
            except OpenSearchHttpError:
                logger.debug("Failed to get online nodes, voting and alloc exclusions not added")

        # block until all primary shards are moved away from the unit that is stopping
        self.health.wait_for_shards_relocation()

        # 2. stop the service
        self.opensearch.stop()
        self.peers_data.delete(Scope.UNIT, "started")
        self.status.set(WaitingStatus(ServiceStopped))

    def _restart_opensearch(self, event: _RestartOpenSearch) -> None:
        """Restart OpenSearch if possible."""
        if not self.node_lock.acquired:
            logger.debug("Lock to restart opensearch not acquired. Will retry next event")
            event.defer()
            return

        try:
            self._stop_opensearch(restart=True)
            logger.info("Restarting OpenSearch.")
        except OpenSearchStopError as e:
            logger.info(f"Error while Restarting Opensearch: {e}")
            logger.exception(e)
            self.node_lock.release()
            event.defer()
            self.status.set(WaitingStatus(ServiceIsStopping))
            return

        self._start_opensearch_event.emit()

    def _upgrade_opensearch(self, event: _UpgradeOpenSearch) -> None:  # noqa: C901
        """Upgrade OpenSearch."""
        logger.debug("Attempting to acquire lock for upgrade")
        if not self.node_lock.acquired:
            # (Attempt to acquire lock even if `event.ignore_lock`)
            if event.ignore_lock:
                logger.debug("Upgrading without lock")
            else:
                logger.debug("Lock to upgrade opensearch not acquired. Will retry next event")
                event.defer()
                return
        logger.debug("Acquired lock for upgrade")

        # https://www.elastic.co/guide/en/elastic-stack/8.13/upgrading-elasticsearch.html
        try:
            self.opensearch.request(
                "PUT",
                "/_cluster/settings",
                payload={"persistent": {"cluster.routing.allocation.enable": "primaries"}},
            )
        except OpenSearchHttpError:
            logger.exception("Failed to disable shard allocation before upgrade")
            self.node_lock.release()
            event.defer()
            return
        try:
            self.opensearch.request("POST", "/_flush", retries=3)
        except OpenSearchHttpError as e:
            logger.debug("Failed to flush before upgrade", exc_info=e)

        logger.debug("Stopping OpenSearch before upgrade")
        try:
            self._stop_opensearch(restart=True)
        except OpenSearchStopError as e:
            logger.exception(e)
            self.node_lock.release()
            event.defer()
            self.status.set(WaitingStatus(ServiceIsStopping))
            return
        logger.debug("Stopped OpenSearch before upgrade")

        self._upgrade.upgrade_unit(snap=self.opensearch)

        logger.debug("Starting OpenSearch after upgrade")
        self._start_opensearch_event.emit(ignore_lock=event.ignore_lock, after_upgrade=True)

    def _can_service_start(self) -> bool:
        """Return if the opensearch service can start."""
        # if there are any missing system requirements leave
        if missing_sys_reqs := self.opensearch.missing_sys_requirements():
            self.status.set(BlockedStatus(" - ".join(missing_sys_reqs)))
            return False

        if not (deployment_desc := self.opensearch_peer_cm.deployment_desc()):
            return False

        if not self.opensearch_peer_cm.can_start(deployment_desc):
            return False

        if not self.is_admin_user_configured():
            return False

        # Case of the first "main" cluster to get started.
        if (
            not self.peers_data.get(Scope.APP, "security_index_initialised", False)
            or not self.alt_hosts
        ):
            return self.unit.is_leader() and (
                deployment_desc.start == StartMode.WITH_GENERATED_ROLES
                or deployment_desc.typ == DeploymentType.MAIN_ORCHESTRATOR
                or "data" in deployment_desc.config.roles
            )

        # When a new unit joins, replica shards are automatically added to it. In order to prevent
        # overloading the cluster, units must be started one at a time. So we defer starting
        # opensearch until all shards in other units are in a "started" or "unassigned" state.
        try:
            if (
                self.health.apply(wait_for_green_first=True, use_localhost=False, app=False)
                == HealthColors.YELLOW_TEMP
            ):
                return False
        except OpenSearchHttpError:
            # this means that the leader unit is not reachable (not started yet),
            # meaning it's a new cluster, so we can safely start the OpenSearch service
            pass

        return True

    def _purge_users(self):
        """Removes all users from internal_users yaml config.

        This is to be used when starting up the charm, to remove unnecessary default users.
        """
        try:
            internal_users = self.opensearch.config.load(
                "opensearch-security/internal_users.yml"
            ).keys()
        except FileNotFoundError:
            # internal_users.yml hasn't been initialised yet, so skip purging for now.
            return

        for user in internal_users:
            if user != "_meta":
                self.opensearch.config.delete("opensearch-security/internal_users.yml", user)

    def _put_or_update_internal_user_leader(
        self,
        user: str,
        pwd: Optional[str] = None,
        update: bool = True,
    ) -> None:
        """Create system user or update it with a new password."""
        # Leader is to set new password and hash, others populate existing hash locally
        if not self.unit.is_leader():
            logger.error("Credential change can be only performed by the leader unit.")
            return

        secret = self.secrets.get(Scope.APP, self.secrets.password_key(user))
        if secret and not update:
            self._put_or_update_internal_user_unit(user)
            return

        hashed_pwd, pwd = generate_hashed_password(pwd)

        # Updating security index
        # We need to do this for all credential changes
        if secret and update:
            self.user_manager.update_user_password(user, hashed_pwd)

        # In case it's a new user, OR it's a system user (that has an entry in internal_users.yml)
        # we either need to initialize or update (local) credentials as well
        if not secret or user in OpenSearchSystemUsers:
            self.user_manager.put_internal_user(user, hashed_pwd)

        # Secrets need to be maintained
        # For System Users we also save the hash key
        # so all units can fetch it for local users (internal_users.yml) updates.
        self.secrets.put(Scope.APP, self.secrets.password_key(user), pwd)

        if user in OpenSearchSystemUsers:
            self.secrets.put(Scope.APP, self.secrets.hash_key(user), hashed_pwd)

        if user == AdminUser:
            self.peers_data.put(Scope.APP, "admin_user_initialized", True)

    def _put_or_update_internal_user_unit(self, user: str) -> None:
        """Create system user or update it with a new password."""
        # Leader is to set new password and hash, others populate existing hash locally
        hashed_pwd = self.secrets.get(Scope.APP, self.secrets.hash_key(user))

        # System users have to be saved locally in internal_users.yml
        if user in OpenSearchSystemUsers:
            self.user_manager.put_internal_user(user, hashed_pwd)

    def _initialize_security_index(self, admin_secrets: Dict[str, any]) -> None:
        """Run the security_admin script, it creates and initializes the opendistro_security index.

        IMPORTANT: must only run once per cluster, otherwise the index gets overrode
        """
        args = [
            f"-cd {self.opensearch.paths.conf}/opensearch-security/",
            f"-cn {self.opensearch_peer_cm.deployment_desc().config.cluster_name}",
            f"-h {self.unit_ip}",
            f"-ts {self.opensearch.paths.certs}/ca.p12",
            f"-tspass {self.secrets.get_object(Scope.APP, CertType.APP_ADMIN.val, peek=True)['truststore-password']}",
            "-tsalias ca",
            "-tst PKCS12",
            f"-ks {self.opensearch.paths.certs}/{CertType.APP_ADMIN}.p12",
            f"-kspass {self.secrets.get_object(Scope.APP, CertType.APP_ADMIN.val, peek=True)['keystore-password']}",
            f"-ksalias {CertType.APP_ADMIN}",
            "-kst PKCS12",
        ]

        admin_key_pwd = admin_secrets.get("key-password", None)
        if admin_key_pwd is not None:
            args.append(f"-keypass {admin_key_pwd}")

        self.status.set(MaintenanceStatus(SecurityIndexInitProgress))
        self.opensearch.run_script(
            "plugins/opensearch-security/tools/securityadmin.sh", " ".join(args)
        )
        self.status.clear(SecurityIndexInitProgress)

    def update_security_config(self, admin_secrets: Dict[str, any], file: str) -> None:
        """Run the security_admin script for specified config file, avoiding changes to others."""
        if not file.startswith("opensearch-security"):
            raise ValueError("security config is expected")

        args = [
            f"-f {self.opensearch.paths.conf}/{file}",
            f"-cn {self.opensearch_peer_cm.deployment_desc().config.cluster_name}",
            f"-h {self.unit_ip}",
            f"-ts {self.opensearch.paths.certs}/ca.p12",
            f"-tspass {admin_secrets['truststore-password']}",
            "-tst PKCS12",
            f"-ks {self.opensearch.paths.certs}/{CertType.APP_ADMIN}.p12",
            f"-kspass {admin_secrets['keystore-password']}",
            "-kst PKCS12",
        ]

        admin_key_pwd = admin_secrets.get("key-password", None)
        if admin_key_pwd is not None:
            args.append(f"-keypass {admin_key_pwd}")

        self.opensearch.run_script(
            "plugins/opensearch-security/tools/securityadmin.sh", " ".join(args)
        )

    def _get_nodes(self, use_localhost: bool) -> List[Node]:
        """Fetch the list of nodes of the cluster, depending on the requester."""
        if self.app.planned_units() == 0 and not self.opensearch_peer_cm.deployment_desc():
            # This app is going away and the -broken event already happened
            return []

        # This means it's the first unit on the cluster.
        if self.opensearch_peer_cm.deployment_desc().start == StartMode.WITH_PROVIDED_ROLES:
            computed_roles = self.opensearch_peer_cm.deployment_desc().config.roles
        else:
            computed_roles = ClusterTopology.generated_roles()

        if (
            self.unit.is_leader()
            and "data" in computed_roles
            and not self.peers_data.get(Scope.APP, "security_index_initialised", False)
        ):
            return []

        return ClusterTopology.nodes(self.opensearch, use_localhost, self.alt_hosts)

    def _set_node_conf(self, nodes: List[Node]) -> None:
        """Set the configuration of the current node / unit."""
        # set user provided roles if any, else generate base roles
        if (
            deployment_desc := self.opensearch_peer_cm.deployment_desc()
        ).start == StartMode.WITH_PROVIDED_ROLES:
            computed_roles = deployment_desc.config.roles
        else:
            computed_roles = ClusterTopology.generated_roles()

        cm_names = ClusterTopology.get_cluster_managers_names(nodes)
        cm_ips = ClusterTopology.get_cluster_managers_ips(nodes)

        contribute_to_bootstrap = False
        if computed_roles == ["coordinating"]:
            computed_roles = []  # to mark a node as dedicated coordinating only, we clear the list
        elif "cluster_manager" in computed_roles:
            cm_names.append(self.unit_name)
            cm_ips.append(self.unit_ip)

            if (
                self.opensearch_peer_cm.deployment_desc().typ == DeploymentType.MAIN_ORCHESTRATOR
                and not self.peers_data.get(Scope.APP, "bootstrapped", False)
            ):
                cms_in_bootstrap = self.peers_data.get(
                    Scope.APP, "bootstrap_contributors_count", 0
                )
                if cms_in_bootstrap < self.app.planned_units():
                    contribute_to_bootstrap = True

                    if self.unit.is_leader():
                        self.peers_data.put(
                            Scope.APP, "bootstrap_contributors_count", cms_in_bootstrap + 1
                        )

                    # indicates that this unit is part of the "initial cm nodes"
                    self.peers_data.put(Scope.UNIT, "bootstrap_contributor", True)

        deployment_desc = self.opensearch_peer_cm.deployment_desc()
        self.opensearch_config.set_node(
            app=deployment_desc.app,
            cluster_name=deployment_desc.config.cluster_name,
            unit_name=self.unit_name,
            roles=computed_roles,
            cm_names=list(set(cm_names)),
            cm_ips=list(set(cm_ips)),
            contribute_to_bootstrap=contribute_to_bootstrap,
            node_temperature=deployment_desc.config.data_temperature,
        )

    def _cleanup_bootstrap_conf_if_applies(self) -> None:
        """Remove some conf props in the CM nodes that contributed to the cluster bootstrapping."""
        if self.unit.is_leader():
            self.peers_data.put(Scope.APP, "bootstrapped", True)
        self.peers_data.delete(Scope.UNIT, "bootstrap_contributor")
        self.opensearch_config.cleanup_bootstrap_conf()

    def _add_cm_addresses_to_conf(self):
        """Add the new IP addresses of the current CM units."""
        try:
            # fetch nodes
            nodes = ClusterTopology.nodes(
                self.opensearch, use_localhost=self.opensearch.is_node_up(), hosts=self.alt_hosts
            )
            # update (append) CM IPs
            self.opensearch_config.add_seed_hosts(
                [node.ip for node in nodes if node.is_cm_eligible()]
            )
        except OpenSearchHttpError:
            return

    def _reconfigure_and_restart_unit_if_needed(self):
        """Reconfigure the current unit if a new config was computed for it, then restart."""
        if not (nodes_config := self.peers_data.get_object(Scope.APP, "nodes_config")):
            return

        nodes_config = {name: Node.from_dict(node) for name, node in nodes_config.items()}

        # update (append) CM IPs
        self.opensearch_config.add_seed_hosts(
            [node.ip for node in list(nodes_config.values()) if node.is_cm_eligible()]
        )

        if not (new_node_conf := nodes_config.get(self.unit_name)):
            # the conf could not be computed / broadcast, because this node is
            # "starting" and is not online "yet" - either barely being configured (i.e. TLS)
            # or waiting to start.
            return

        current_conf = self.opensearch_config.load_node()
        stored_roles = current_conf["node.roles"] or ["coordinating"]
        new_conf_roles = new_node_conf.roles or ["coordinating"]
        if (
            sorted(stored_roles) == sorted(new_conf_roles)
            and current_conf.get("node.attr.temp") == new_node_conf.temperature
        ):
            # no conf change (roles for now)
            return

        self.status.set(WaitingStatus(WaitingToStart))
        self._restart_opensearch_event.emit()

    def _recompute_roles_if_needed(self, event: RelationChangedEvent):
        """Recompute node roles:self-healing that didn't trigger leader related event occurred."""
        try:
            if not (nodes := self._get_nodes(self.opensearch.is_node_up())):
                return

            if len(nodes) < self.app.planned_units():
                return

            self._compute_and_broadcast_updated_topology(nodes)
        except OpenSearchHttpError:
            pass

    def _compute_and_broadcast_updated_topology(self, current_nodes: List[Node]) -> None:
        """Compute cluster topology and broadcast node configs (roles for now) to change if any."""
        if not current_nodes:
            return

        current_reported_nodes = {
            name: Node.from_dict(node)
            for name, node in (self.peers_data.get_object(Scope.APP, "nodes_config") or {}).items()
        }

        if (
            deployment_desc := self.opensearch_peer_cm.deployment_desc()
        ).start == StartMode.WITH_GENERATED_ROLES:
            updated_nodes = ClusterTopology.recompute_nodes_conf(
                app_id=deployment_desc.app.id, nodes=current_nodes
            )
        else:
            updated_nodes = {}
            for node in current_nodes:
                roles = node.roles
                temperature = node.temperature

                # only change the roles of the nodes of the current cluster
                if node.app.id == deployment_desc.app.id:
                    roles = deployment_desc.config.roles
                    temperature = deployment_desc.config.data_temperature

                updated_nodes[node.name] = Node(
                    name=node.name,
                    roles=roles,
                    ip=node.ip,
                    app=node.app,
                    unit_number=self.unit_id,
                    temperature=temperature,
                )

        if current_reported_nodes == updated_nodes:
            return

        self.peers_data.put_object(Scope.APP, "nodes_config", updated_nodes)

        # all units will get a peer_rel_changed event, for leader we do as follows
        self._reconfigure_and_restart_unit_if_needed()

    def _check_certs_expiration(self, event: UpdateStatusEvent) -> None:
        """Checks the certificates' expiration."""
        date_format = "%Y-%m-%d %H:%M:%S"
        last_cert_check = datetime.strptime(
            self.peers_data.get(Scope.UNIT, "certs_exp_checked_at", "1970-01-01 00:00:00"),
            date_format,
        )

        # See if the last check was made less than 6h ago, if yes - leave
        if (datetime.now() - last_cert_check).seconds < 6 * 3600:
            return

        certs = self.tls.get_unit_certificates()

        # keep certificates that are expiring in less than 24h
        for cert_type in list(certs.keys()):
            hours = cert_expiration_remaining_hours(certs[cert_type])
            if hours > 24 * 7:
                del certs[cert_type]

        if certs:
            missing = [cert.val for cert in certs.keys()]
            self.status.set(BlockedStatus(CertsExpirationError.format(", ".join(missing))))

            # stop opensearch in case the Node-transport certificate expires.
            if certs.get(CertType.UNIT_TRANSPORT) is not None:
                try:
                    self._stop_opensearch()
                except OpenSearchStopError:
                    event.defer()
                    return

        self.peers_data.put(
            Scope.UNIT, "certs_exp_checked_at", datetime.now().strftime(date_format)
        )

    def _get_prometheus_labels(self) -> Optional[Dict[str, str]]:
        """Return the labels for the prometheus scrape."""
        try:
            if not self.opensearch.roles:
                return None
            taggable_roles = ClusterTopology.generated_roles() + ["voting"]
            roles = set(
                role if role in taggable_roles else "other" for role in self.opensearch.roles
            )
            roles = sorted(roles)
            return {"roles": ",".join(roles)}
        except KeyError:
            # At very early stages of the deployment, "node.roles" may not be yet present
            # in the opensearch.yml, nor APIs is responding. Therefore, we need to catch
            # the KeyError here and report the appropriate response.
            return None

    def _scrape_config(self) -> List[Dict]:
        """Generates the scrape config as needed."""
        if (
            not (
                app_secrets := self.secrets.get_object(
                    Scope.APP, CertType.APP_ADMIN.val, peek=True
                )
            )
            or not (ca := app_secrets.get("ca-cert"))
            or not (pwd := self.secrets.get(Scope.APP, self.secrets.password_key(COSUser)))
            or not self._get_prometheus_labels()
        ):
            # Not yet ready, waiting for certain values to be set
            return []
        return [
            {
                "metrics_path": "/_prometheus/metrics",
                "static_configs": [
                    {
                        "targets": [f"{self.unit_ip}:{COSPort}"],
                        "labels": self._get_prometheus_labels(),
                    }
                ],
                "tls_config": {"ca": ca},
                "scheme": "https" if self.tls.all_tls_resources_stored() else "http",
                "basic_auth": {"username": f"{COSUser}", "password": f"{pwd}"},
            }
        ]

    def handle_joining_data_node(self) -> None:
        """Start Opensearch on a cluster-manager node when a data-node is joining"""
        if self.peers_data.get(Scope.UNIT, "started", False):
            self.status.clear(PClusterNoDataNode)
        else:
            self._start_opensearch_event.emit(ignore_lock=True)

    def put_security_index_initialized(self, event: EventBase) -> None:
        """Set the security index initialized flag."""
        self.peers_data.put(Scope.APP, "security_index_initialised", True)
        if self.opensearch_peer_cm.deployment_desc().typ == DeploymentType.MAIN_ORCHESTRATOR:
            self.peer_cluster_provider.refresh_relation_data(event)
        else:
            # notify the main orchestrator that the security index is initialized
            self.peer_cluster_requirer.set_security_index_initialised()

    @property
    def unit_ip(self) -> str:
        """IP address of the current unit."""
        return get_host_ip(self, PeerRelationName)

    @property
    def unit_name(self) -> str:
        """Name of the current unit."""
        return format_unit_name(self.unit, app=self.opensearch_peer_cm.deployment_desc().app)

    @property
    def unit_id(self) -> int:
        """ID of the current unit."""
        return int(self.unit.name.split("/")[-1])

    @property
    def alt_hosts(self) -> Optional[List[str]]:
        """Return an alternative host (of another node) in case the current is offline."""
        all_units_ips = units_ips(self, PeerRelationName)
        all_hosts = list(all_units_ips.values())

        if nodes_conf := self.peers_data.get_object(Scope.APP, "nodes_config"):
            all_hosts.extend([Node.from_dict(node).ip for node in nodes_conf.values()])

        if peer_cm_rel_data := self.opensearch_peer_cm.rel_data():
            all_hosts.extend([node.ip for node in peer_cm_rel_data.cm_nodes])

        random.shuffle(all_hosts)

        if not all_hosts:
            return None

        return [
            host for host in all_hosts if host != self.unit_ip and self.opensearch.is_node_up(host)
        ]<|MERGE_RESOLUTION|>--- conflicted
+++ resolved
@@ -605,8 +605,6 @@
                 if self.model.get_relation(PeerRelationName):
                     self.peers_data.delete(Scope.APP, "bootstrap_contributors_count")
                     self.peers_data.delete(Scope.APP, "nodes_config")
-<<<<<<< HEAD
-=======
                     # we delete the security index initialised and bootstrapped flags
                     # if there are no data units left in all cluster
                     data_apps_in_fleet = [
@@ -619,7 +617,6 @@
                     ):
                         self.peers_data.delete(Scope.APP, "security_index_initialised")
                         self.peers_data.delete(Scope.APP, "bootstrapped")
->>>>>>> 68472d25
                 if self.opensearch_peer_cm.is_provider():
                     self.peer_cluster_provider.refresh_relation_data(event, can_defer=False)
                 if self.opensearch_peer_cm.is_consumer():
