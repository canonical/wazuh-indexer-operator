--- conflicted
+++ resolved
@@ -54,13 +54,7 @@
 from charms.opensearch.v0.models import (
     DeploymentDescription,
     DeploymentType,
-<<<<<<< HEAD
-    PerformanceType,
 )
-from charms.opensearch.v0.opensearch_backups import backup
-=======
-)
->>>>>>> 10ec9a90
 from charms.opensearch.v0.opensearch_config import OpenSearchConfig
 from charms.opensearch.v0.opensearch_distro import OpenSearchDistribution
 from charms.opensearch.v0.opensearch_exceptions import (
@@ -78,15 +72,11 @@
 from charms.opensearch.v0.opensearch_fixes import OpenSearchFixes
 from charms.opensearch.v0.opensearch_health import HealthColors, OpenSearchHealth
 from charms.opensearch.v0.opensearch_internal_data import RelationDataStore, Scope
-<<<<<<< HEAD
-from charms.opensearch.v0.opensearch_keystore import OpenSearchKeystoreNotReadyError
-=======
 from charms.opensearch.v0.opensearch_jwt import JwtHandler
 from charms.opensearch.v0.opensearch_keystore import (
     OpenSearchKeystore,
     OpenSearchKeystoreEvents,
 )
->>>>>>> 10ec9a90
 from charms.opensearch.v0.opensearch_locking import OpenSearchNodeLock
 from charms.opensearch.v0.opensearch_nodes_exclusions import OpenSearchExclusions
 from charms.opensearch.v0.opensearch_oauth import OAuthHandler
@@ -94,11 +84,6 @@
     OpenSearchPeerClustersManager,
     StartMode,
 )
-<<<<<<< HEAD
-from charms.opensearch.v0.opensearch_performance_profile import OpenSearchPerformance
-from charms.opensearch.v0.opensearch_plugin_manager import OpenSearchPluginManager
-from charms.opensearch.v0.opensearch_plugins import OpenSearchPluginError
-=======
 from charms.opensearch.v0.opensearch_plugin_manager import (
     OpenSearchPluginEvents,
     OpenSearchPluginManager,
@@ -106,20 +91,16 @@
 from charms.opensearch.v0.opensearch_profile import (
     ProfilesManager,
 )
->>>>>>> 10ec9a90
 from charms.opensearch.v0.opensearch_relation_peer_cluster import (
     OpenSearchPeerClusterProvider,
     OpenSearchPeerClusterRequirer,
 )
 from charms.opensearch.v0.opensearch_relation_provider import OpenSearchProvider
 from charms.opensearch.v0.opensearch_secrets import OpenSearchSecrets
-<<<<<<< HEAD
-=======
 from charms.opensearch.v0.opensearch_snapshots import (
     OpenSearchSnapshotEvents,
     OpenSearchSnapshotsManager,
 )
->>>>>>> 10ec9a90
 from charms.opensearch.v0.opensearch_tls import OLD_CA_ALIAS, OpenSearchTLS
 from charms.opensearch.v0.opensearch_users import (
     OpenSearchUserManager,
@@ -242,23 +223,13 @@
             self, PeerRelationName, self.opensearch.paths.jdk, self.opensearch.paths.certs
         )
         self.oauth = OAuthHandler(self)
-<<<<<<< HEAD
-=======
         self.jwt = JwtHandler(self)
->>>>>>> 10ec9a90
         self.status = Status(self)
         self.health = OpenSearchHealth(self)
         self.node_lock = OpenSearchNodeLock(self)
 
-<<<<<<< HEAD
-        self.plugin_manager = OpenSearchPluginManager(self)
-
-        self.backup = backup(self)
-
-=======
         self.plugin_manager = OpenSearchPluginManager(self.state)
         self.plugin_events = OpenSearchPluginEvents(self)
->>>>>>> 10ec9a90
         self.user_manager = OpenSearchUserManager(self)
         self.opensearch_provider = OpenSearchProvider(self)
         self.peer_cluster_provider = OpenSearchPeerClusterProvider(self)
@@ -314,10 +285,6 @@
             log_slots=["opensearch:logs"],
         )
 
-<<<<<<< HEAD
-        self.performance_profile = OpenSearchPerformance(self)
-=======
->>>>>>> 10ec9a90
         # Ensure that only one instance of the `_on_peer_relation_changed` handler exists
         # in the deferred event queue
         self._is_peer_rel_changed_deferred = False
@@ -492,13 +459,6 @@
         # request the start of OpenSearch
         self.status.set(WaitingStatus(RequestUnitServiceOps.format("start")))
 
-<<<<<<< HEAD
-        # if this is the first data node to join, start without getting the lock
-        ignore_lock = (
-            "data" in deployment_desc.config.roles
-            and self.unit.is_leader()
-            and deployment_desc.typ == DeploymentType.OTHER
-=======
         # In large deployments one data node needs to start to initialize the security index
         # this first node ignores the lock
         # if there are multiple data apps in the cluster
@@ -549,7 +509,6 @@
                 or deployment_desc.start == StartMode.WITH_GENERATED_ROLES
             )
             and deployment_desc.typ != DeploymentType.MAIN_ORCHESTRATOR
->>>>>>> 10ec9a90
             and (
                 not self.peers_data.get(Scope.APP, "security_index_initialised", False)
                 or (
@@ -559,14 +518,11 @@
                     and not self.opensearch.is_service_started()
                 )
             )
-<<<<<<< HEAD
-=======
             and self.peer_cluster_requirer.get_cluster_first_data_node() is None
             and (
                 deployment_desc.typ != DeploymentType.FAILOVER_ORCHESTRATOR
                 or self._is_failover_and_sole_data_app()
             )
->>>>>>> 10ec9a90
         )
 
     def _apply_peer_cm_directives_and_check_if_can_start(self) -> bool:
@@ -582,10 +538,6 @@
                 self._get_nodes(False)
             except OpenSearchHttpError:
                 return False
-<<<<<<< HEAD
-
-=======
->>>>>>> 10ec9a90
             return True
 
         if self.unit.is_leader():
@@ -642,16 +594,10 @@
         if self.unit.is_leader():
             # Recompute the node roles in case self-healing didn't trigger leader related event
             self._recompute_roles_if_needed(event)
-<<<<<<< HEAD
-            if self.peers_data.get(Scope.APP, "is_expecting_cm_unit"):
-                # indicates we previously scaled down to <3 CM-eligible units in the cluster
-                self.opensearch_peer_cm.validate_recommended_cm_unit_count()
-=======
             if self.peers_data.get(Scope.APP, "missing_relations"):
                 # for failover promotions: this flag indicates that the user needs
                 # to relate integrators to this new main orchestrator
                 self.peer_cluster_provider.check_credentials_with_missing_relations()
->>>>>>> 10ec9a90
             if self.model.relations[PeerClusterRelationName]:
                 self.peer_cluster_requirer.apply_orchestrator_status()
         elif event.relation.data.get(event.app):
@@ -680,7 +626,11 @@
         if not (self.unit.is_leader() and len(event.relation.units) > 0):
             return
 
-<<<<<<< HEAD
+        if not self.opensearch.is_node_up():
+            logger.debug("Node is not up. Deferring event.")
+            event.defer()
+            return
+
         # Now, we register in the leader application the presence of departing unit's name
         # We need to save them as we have a count limit
         if (
@@ -707,44 +657,7 @@
             logger.debug(
                 f"Waiting for units to leave: expecting {self.app.planned_units()}, currently {n_units}. Deferring event."
             )
-=======
-        if not self.opensearch.is_node_up():
-            logger.debug("Node is not up. Deferring event.")
->>>>>>> 10ec9a90
-            event.defer()
-            return
-
-<<<<<<< HEAD
-        self.opensearch_peer_cm.validate_recommended_cm_unit_count(remaining_nodes)
-=======
-        # Now, we register in the leader application the presence of departing unit's name
-        # We need to save them as we have a count limit
-        if (
-            not (deployment_desc := self.opensearch_peer_cm.deployment_desc())
-            or not event.departing_unit
-        ):
-            # No deployment description present
-            # that happens in the very last stages of the application removal
-            return
-
-        current_app = self.opensearch_peer_cm.deployment_desc().app
-        remaining_nodes = [
-            node
-            for node in self._get_nodes(True)
-            if node.name != format_unit_name(event.departing_unit, app=current_app)
-        ]
-
-        self.health.apply(wait_for_green_first=True, unit=False)
-
-        n_units = sum(1 for node in remaining_nodes if node.app.id == current_app.id)
-        if n_units == self.app.planned_units():
-            self._compute_and_broadcast_updated_topology(remaining_nodes)
-        else:
-            logger.debug(
-                f"Waiting for units to leave: expecting {self.app.planned_units()}, currently {n_units}. Deferring event."
-            )
-            event.defer()
->>>>>>> 10ec9a90
+            event.defer()
 
         self.opensearch_exclusions.add_to_cleanup_list(
             unit_name=format_unit_name(event.departing_unit.name, deployment_desc.app)
@@ -772,36 +685,17 @@
                     if node.name != self.unit_name
                 ]
                 self._compute_and_broadcast_updated_topology(remaining_nodes)
-<<<<<<< HEAD
-                self.opensearch_peer_cm.validate_recommended_cm_unit_count(remaining_nodes)
-=======
->>>>>>> 10ec9a90
             elif self.app.planned_units() == 0:
                 if self.model.get_relation(PeerRelationName):
                     self.peers_data.delete(Scope.APP, "bootstrap_contributors_count")
                     self.peers_data.delete(Scope.APP, "nodes_config")
                     # we delete the security index initialised and bootstrapped flags
                     # if there are no data units left in all cluster
-<<<<<<< HEAD
-                    data_apps_in_fleet = [
-                        app
-                        for app in self.opensearch_peer_cm.apps_in_fleet()
-                        if "data" in app.roles
-                    ]
-                    if not data_apps_in_fleet or all(
-                        app.planned_units == 0 for app in data_apps_in_fleet
-                    ):
-=======
                     if not ClusterTopology.is_data_role_in_cluster_fleet_apps(self):
->>>>>>> 10ec9a90
                         self.peers_data.delete(Scope.APP, "security_index_initialised")
                         self.peers_data.delete(Scope.APP, "bootstrapped")
                 if self.opensearch_peer_cm.is_provider():
                     self.peer_cluster_provider.refresh_relation_data(event, can_defer=False)
-<<<<<<< HEAD
-                if self.opensearch_peer_cm.is_consumer():
-                    self.peer_cluster_requirer.refresh_requirer_relation_data()
-=======
                     logger.debug("demoting main orchestrator")
                     self.opensearch_peer_cm.demote_deployment_type()
                     self.peers_data.delete(Scope.APP, "orchestrators")
@@ -827,7 +721,6 @@
                     "No cluster managers left in the cluster fleet. Please scale up your cluster manager units."
                 )
                 raise OpenSearchNoClusterManagersError()
->>>>>>> 10ec9a90
 
         # we attempt to flush the translog to disk
         if self.opensearch.is_node_up():
@@ -961,65 +854,6 @@
             # handle cluster change to main-orchestrator (i.e: init_hold: true -> false)
             self._handle_change_to_main_orchestrator_if_needed(event, previous_deployment_desc)
 
-<<<<<<< HEAD
-        if self.upgrade_in_progress:
-            logger.warning(
-                "Changing config during an upgrade is not supported. The charm may be in a broken, unrecoverable state"
-            )
-            event.defer()
-            return
-
-        if not self.opensearch.is_node_up():
-            logger.debug("Node not up yet, deferring plugin check")
-            # possible enhancement:
-            # currently we wait for Opensearch to be started before applying any plugin
-            # this could be improved as some plugins don't require the service to run
-            event.defer()
-            return
-
-        perf_profile_needs_restart = False
-        plugin_needs_restart = False
-
-        try:
-            original_status = None
-            if self.unit.status.message not in [
-                PluginConfigChangeError,
-                PluginConfigCheck,
-            ]:
-                logger.debug(f"Plugin manager: storing status {self.unit.status.message}")
-                original_status = self.unit.status
-                self.status.set(MaintenanceStatus(PluginConfigCheck))
-
-            plugin_needs_restart = self.plugin_manager.run()
-        except (OpenSearchNotFullyReadyError, OpenSearchPluginError) as e:
-            if isinstance(e, OpenSearchNotFullyReadyError):
-                logger.warning("Plugin management: cluster not ready yet at config changed")
-            else:
-                logger.warning(f"{PluginConfigChangeError}: {str(e)}")
-                self.status.set(BlockedStatus(PluginConfigChangeError))
-            event.defer()
-            self.status.clear(PluginConfigCheck)
-        except OpenSearchKeystoreNotReadyError:
-            logger.warning("Keystore not ready yet")
-            # defer, and let it finish the status clearing down below
-            event.defer()
-        else:
-            self.status.clear(PluginConfigChangeError)
-            self.status.clear(PluginConfigCheck)
-            if original_status:
-                self.status.set(original_status)
-
-        perf_profile_needs_restart = self.performance_profile.apply(
-            self.config.get(PERFORMANCE_PROFILE)
-        )
-
-        if not self.opensearch_provider.update_relations_roles_mapping():
-            event.defer()
-
-        if self.opensearch.is_service_started() and (
-            plugin_needs_restart or perf_profile_needs_restart
-        ):
-=======
         if not self.state.app.deployment_description:
             logger.debug("Deployment description not yet computed, deferring event.")
             event.defer()
@@ -1068,7 +902,6 @@
                 "Restarting opensearch due to config change: profile_restart_needed=%s",
                 profile_restart_needed,
             )
->>>>>>> 10ec9a90
             self._restart_opensearch_event.emit()
 
     def _on_set_password_action(self, event: ActionEvent):
@@ -1356,15 +1189,6 @@
             event.defer()
             return
 
-<<<<<<< HEAD
-        if not self._can_service_start():
-            self.node_lock.release()
-            logger.info("Could not start opensearch service. Will retry next event.")
-            event.defer()
-            return
-
-=======
->>>>>>> 10ec9a90
         if self.opensearch.is_failed():
             self.node_lock.release()
             self.status.set(BlockedStatus(ServiceStartError))
@@ -1592,15 +1416,12 @@
         ):
             logger.info("post_start_init: Detected CA rotation complete in cluster")
             self.tls.on_ca_certs_rotation_complete()
-<<<<<<< HEAD
-=======
 
         if self.peers_data.get(Scope.UNIT, "cluster_manager_removed", default=False):
             # restore cluster_manager role and restart the service
             logger.debug("Restoring cluster_manager role and restarting the service")
             self.peers_data.delete(Scope.UNIT, "cluster_manager_removed")
             self._restart_opensearch_event.emit()
->>>>>>> 10ec9a90
 
     def _stop_opensearch(self, *, restart: bool = False) -> None:
         """Stop OpenSearch if possible."""
