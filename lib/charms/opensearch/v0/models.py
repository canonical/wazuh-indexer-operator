# Copyright 2024 Canonical Ltd.
# See LICENSE file for licensing details.

"""Cluster-related data structures / model classes."""
import json
import logging
import re
from abc import ABC
from datetime import datetime
from hashlib import md5
from typing import Any, Dict, List, Literal, Optional, Union

<<<<<<< HEAD
from charms.opensearch.v0.constants_secrets import AZURE_CREDENTIALS, S3_CREDENTIALS
=======
from charms.opensearch.v0.constants_secrets import (
    AZURE_CREDENTIALS,
    GCS_CREDENTIALS,
    S3_CREDENTIALS,
)
>>>>>>> 10ec9a90
from charms.opensearch.v0.helper_enums import BaseStrEnum
from pydantic import BaseModel, Field, root_validator, validator
from pydantic.utils import ROOT_KEY

# The unique Charmhub library identifier, never change it
LIBID = "6007e8030e4542e6b189e2873c8fbfef"

# Increment this major API version when introducing breaking changes
LIBAPI = 0

# Increment this PATCH version before using `charmcraft publish-lib` or reset
# to 0 if you are raising the major API version
LIBPATCH = 1

logger = logging.getLogger(__name__)


MIN_HEAP_SIZE = 1024 * 1024  # 1GB in KB
MAX_HEAP_SIZE = 32 * MIN_HEAP_SIZE  # 32GB in KB


logger = logging.getLogger(__name__)


class Model(ABC, BaseModel):
    """Base model class."""

    def __init__(self, **data: Any) -> None:
        if self.__custom_root_type__ and data.keys() != {ROOT_KEY}:
            data = {ROOT_KEY: data}
        super().__init__(**data)

    def to_str(self, by_alias: bool = False) -> str:
        """Deserialize object into a string."""
        return json.dumps(Model.sort_payload(self.to_dict(by_alias=by_alias)))

    def to_dict(self, by_alias: bool = False) -> Dict[str, Any]:
        """Deserialize object into a dict."""
        return self.dict(by_alias=by_alias)

    @classmethod
    def from_dict(cls, input_dict: Optional[Dict[str, Any]]):
        """Create a new instance of this class from a json/dict repr."""
        if not input_dict:  # to handle when classes defined defaults
            return cls()
        return cls(**input_dict)

    @classmethod
    def from_str(cls, input_str_dict: str):
        """Create a new instance of this class from a stringified json/dict repr."""
        return cls.parse_raw(input_str_dict)

    @staticmethod
    def sort_payload(payload: Any) -> Any:
        """Sort input payloads to avoid rel-changed events for same unordered objects."""
        if isinstance(payload, dict):
            # Sort dictionary by keys
            return {key: Model.sort_payload(value) for key, value in sorted(payload.items())}
        elif isinstance(payload, list):
            # Sort each item in the list and then sort the list
            sorted_list = [Model.sort_payload(item) for item in payload]
            try:
                return sorted(sorted_list)
            except TypeError:
                # If items are not sortable, return as is
                return sorted_list
        else:
            # Return the value as is for non-dict, non-list types
            return payload

    def __eq__(self, other) -> bool:
        """Implement equality."""
        if other is None:
            return False

        equal = True
        for attr_key, attr_val in self.__dict__.items():
            other_attr_val = getattr(other, attr_key)
            if isinstance(attr_val, list):
                equal = equal and sorted(attr_val) == sorted(other_attr_val)
            else:
                equal = equal and (attr_val == other_attr_val)

        return equal


class App(Model):
    """Data class representing an application."""

    id: Optional[str] = None
    short_id: Optional[str] = None
    name: Optional[str] = None
    model_uuid: Optional[str] = None

    @root_validator
    def set_props(cls, values):  # noqa: N805
        """Generate the attributes depending on the input."""
        if None not in list(values.values()):
            return values

        if not values["id"] and None in [values["name"], values["model_uuid"]]:
            raise ValueError("'id' or 'name and model_uuid' must be set.")

        if values["id"]:
            full_id_split = values["id"].split("/")
            values["name"], values["model_uuid"] = full_id_split[-1], full_id_split[0]
        else:
            values["id"] = f"{values['model_uuid']}/{values['name']}"

        values["short_id"] = md5(values["id"].encode()).hexdigest()[:3]
        return values


class Node(Model):
    """Data class representing a node in a cluster."""

    name: str
    roles: List[str]
    ip: str
    app: App
    unit_number: int
    temperature: Optional[str] = None

    @classmethod
    @validator("roles")
    def roles_set(cls, v):
        """Returns deduplicated list of roles."""
        return list(set(v))

    def is_cm_eligible(self):
        """Returns whether this node is a cluster manager eligible member."""
        return "cluster_manager" in self.roles

    def is_voting_only(self):
        """Returns whether this node is a voting member."""
        return "voting_only" in self.roles

    def is_data(self):
        """Returns whether this node is a data* node."""
        for role in self.roles:
            if role.startswith("data"):
                return True

        return False


class DeploymentType(BaseStrEnum):
    """Nature of a sub cluster deployment."""

    MAIN_ORCHESTRATOR = "main-orchestrator"
    FAILOVER_ORCHESTRATOR = "failover-orchestrator"
    OTHER = "other"


class PerformanceType(BaseStrEnum):
    """Performance types available."""

    PRODUCTION = "production"
<<<<<<< HEAD
    STAGING = "staging"
=======
>>>>>>> 10ec9a90
    TESTING = "testing"


class StartMode(BaseStrEnum):
    """Mode of start of units in this deployment."""

    WITH_PROVIDED_ROLES = "start-with-provided-roles"
    WITH_GENERATED_ROLES = "start-with-generated-roles"


class Directive(BaseStrEnum):
    """Directive indicating what the pending actions for the current deployments are."""

    NONE = "none"
    SHOW_STATUS = "show-status"
    WAIT_FOR_PEER_CLUSTER_RELATION = "wait-for-peer-cluster-relation"
    INHERIT_CLUSTER_NAME = "inherit-name"
    VALIDATE_CLUSTER_NAME = "validate-cluster-name"
    RECONFIGURE = "reconfigure-cluster"


class State(BaseStrEnum):
    """State of a deployment, directly mapping to the juju statuses."""

    ACTIVE = "active"
    BLOCKED_WAITING_FOR_RELATION = "blocked-waiting-for-peer-cluster-relation"
    BLOCKED_WRONG_RELATED_CLUSTER = "blocked-wrong-related-cluster"
    BLOCKED_CANNOT_START_WITH_ROLES = "blocked-cannot-start-with-current-set-roles"
    BLOCKED_CANNOT_APPLY_NEW_ROLES = "blocked-cannot-apply-new-roles"


class DeploymentState(Model):
    """Full state of a deployment, along with the juju status."""

    value: State
    message: str = Field(default="")

    @root_validator
    def prevent_none(cls, values):  # noqa: N805
        """Validate the message or lack of depending on the state."""
        if values["value"] == State.ACTIVE:
            values["message"] = ""
        elif not values["message"].strip():
            raise ValueError("The message must be set when state not Active.")

        return values


class PeerClusterConfig(Model):
    """Model class for the multi-clusters related config set by the user."""

    cluster_name: str
    init_hold: bool
    roles: List[str]
    # We have a breaking change in the model
    # For older charms, this field will not exist and they will be set in the
    # profile called "testing".
<<<<<<< HEAD
    profile: Optional[PerformanceType] = PerformanceType.TESTING
=======
>>>>>>> 10ec9a90
    data_temperature: Optional[str] = None

    @root_validator
    def set_node_temperature(cls, values):  # noqa: N805
        """Set and validate the node temperature."""
        allowed_temps = ["hot", "warm", "cold", "frozen", "content"]

        input_temps = set()
        for role in values["roles"]:
            if not role.startswith("data."):
                continue

            temp = role.split(".")[1]
            if temp not in allowed_temps:
                raise ValueError(f"data.'{temp}' not allowed. Allowed values: {allowed_temps}")

            input_temps.add(temp)

        if len(input_temps) > 1:
            raise ValueError("More than 1 data temperature provided.")
        elif input_temps:
            temperature = input_temps.pop()
            values["data_temperature"] = temperature

            values["roles"].append("data")
            values["roles"].remove(f"data.{temperature}")
            values["roles"] = list(set(values["roles"]))

        return values


class DeploymentDescription(Model):
    """Model class describing the current state of a deployment / sub-cluster."""

    app: App
    config: PeerClusterConfig
    start: StartMode
    pending_directives: List[Directive]
    typ: DeploymentType
    state: DeploymentState = DeploymentState(value=State.ACTIVE)
    cluster_name_autogenerated: bool = False
    promotion_time: Optional[float]

    @root_validator
    def set_promotion_time(cls, values):  # noqa: N805
        """Set promotion time of a failover to a main CM."""
        if not values["promotion_time"] and values["typ"] == DeploymentType.MAIN_ORCHESTRATOR:
            values["promotion_time"] = datetime.now().timestamp()

        return values


class S3RelDataCredentials(Model):
    """Model class for credentials passed on the PCluster relation."""

    access_key: str = Field(alias="access-key", default=None)
    secret_key: str = Field(alias="secret-key", default=None)
<<<<<<< HEAD
=======
    s3_tls_ca_chain: Optional[Union[str, List[str]]] = Field(default=None, alias="s3-tls-ca-chain")
>>>>>>> 10ec9a90

    class Config:
        """Model config of this pydantic model."""

        allow_population_by_field_name = True


<<<<<<< HEAD
=======
class JWTAuthConfiguration(Model):
    """Model class for the configuration parameters of JWT authentication."""

    signing_key: str
    jwt_header: Optional[str] = None
    jwt_url_parameter: Optional[str] = None
    roles_key: str
    subject_key: Optional[str] = None
    required_audience: Optional[str] = None
    required_issuer: Optional[str] = None
    jwt_clock_skew_tolerance_seconds: Optional[int] = None


>>>>>>> 10ec9a90
class S3RelData(Model):
    """Model class for the S3 relation data.

    This model should receive the data directly from the relation and map it to a model.
    """

    bucket: str = Field(default="")
    endpoint: str = Field(default="")
    region: str = Field(default="")
    base_path: Optional[str] = Field(alias="path", default=None)
    protocol: Optional[str] = None
    storage_class: Optional[str] = Field(alias="storage-class", default=None)
<<<<<<< HEAD
    tls_ca_chain: Optional[str] = Field(alias="tls-ca-chain", default=None)
    credentials: S3RelDataCredentials = Field(alias=S3_CREDENTIALS, default=S3RelDataCredentials())
    path_style_access: bool = Field(alias="s3-uri-style", default=False)

    class Config:
        """Model config of this pydantic model."""

        allow_population_by_field_name = True

    @root_validator
    def validate_core_fields(cls, values):  # noqa: N805
        """Validate the core fields of the S3 relation data."""
        if (
            not (s3_creds := values.get("credentials"))
            or not s3_creds.access_key
            or not s3_creds.secret_key
        ):
            raise ValueError("Missing fields: access_key, secret_key")

        # NOTE: Both bucket and endpoint must be set. If none of them are set,
        # but credentials were found, this likely means that we are validating for a
        # non cluster_manager application, which only needs credentials.
        if values.get("bucket") and not values.get("endpoint"):
            raise ValueError("Missing field: endpoint")
        if values.get("endpoint") and not values.get("bucket"):
            raise ValueError("Missing field: bucket")
        if not values.get("region"):
            raise ValueError("Missing field: region")

        # remove any duplicate, prefix or trailing "/" characters
        if base_path := values.get("base_path"):
            base_path = re.sub(r"/+", "/", base_path).strip().strip("/")
        values["base_path"] = base_path or None

        return values

    @validator("path_style_access", pre=True)
    def change_path_style_type(cls, value) -> bool:  # noqa: N805
        """Coerce a type change of the path_style_access into a bool."""
        if isinstance(value, str):
            return value.lower() == "path"
        return bool(value)

    @validator(S3_CREDENTIALS, check_fields=False)
    def ensure_secret_content(cls, conf: Dict[str, str] | S3RelDataCredentials):  # noqa: N805
        """Ensure the secret content is set."""
        if not conf:
            return None

        data = conf
        if isinstance(conf, dict):
            # We are
            data = S3RelDataCredentials.from_dict(conf)

        for value in data.dict().values():
            if value.startswith("secret://"):
                raise ValueError(f"The secret content must be passed, received {value} instead")
        return data

    @staticmethod
    def get_endpoint_protocol(endpoint: str) -> str:
        """Returns the protocol based on the endpoint."""
        if not endpoint:
            return "https"

        if endpoint.startswith("http://"):
            return "http"
        return "https"

    @classmethod
    def from_relation(cls, input_dict: Optional[Dict[str, Any]]):
        """Create a new instance of this class from a json/dict repr.

        This method creates a nested S3RelDataCredentials object from the input dict.
        """
        if not input_dict:
            return cls()

        creds = S3RelDataCredentials(**input_dict)
        protocol = S3RelData.get_endpoint_protocol(input_dict.get("endpoint"))
        return cls.from_dict(
            dict(input_dict) | {"protocol": protocol, S3_CREDENTIALS: creds.dict()}
        )


class AzureRelDataCredentials(Model):
    """Model class for credentials passed on the Azure relation."""

    storage_account: str = Field(alias="storage-account", default=None)
    secret_key: str = Field(alias="secret-key", default=None)
=======
    tls_ca_chain: Optional[Union[str, List[str]]] = Field(default=None, alias="tls-ca-chain")
    credentials: S3RelDataCredentials = Field(alias=S3_CREDENTIALS)
    path_style_access: bool = Field(alias="s3-uri-style", default=False)
>>>>>>> 10ec9a90

    class Config:
        """Model config of this pydantic model."""

        allow_population_by_field_name = True

    @root_validator
    def validate_core_fields(cls, values):  # noqa: N805
        """Validate the core fields of the S3 relation data."""
        if (
            not (s3_creds := values.get("credentials"))
            or not s3_creds.access_key
            or not s3_creds.secret_key
        ):
            raise ValueError("Missing fields: access_key, secret_key")

        # NOTE: Both bucket and endpoint must be set. If none of them are set,
        # but credentials were found, this likely means that we are validating for a
        # non cluster_manager application, which only needs credentials.
        if values.get("bucket") and not values.get("endpoint"):
            raise ValueError("Missing field: endpoint")
        if values.get("endpoint") and not values.get("bucket"):
            raise ValueError("Missing field: bucket")
        if not values.get("region"):
            raise ValueError("Missing field: region")

        # remove any duplicate, prefix or trailing "/" characters
        if base_path := values.get("base_path"):
            base_path = re.sub(r"/+", "/", base_path).strip().strip("/")
        values["base_path"] = base_path or None

        return values

    @validator("tls_ca_chain", pre=True)
    def _tls_chain(cls, v):  # noqa: N805
        if v is None:
            return None
        if isinstance(v, (bytes, bytearray)):
            v = v.decode()
        if isinstance(v, list):
            return "\n".join(s.strip() for s in v if s)
        if isinstance(v, dict):
            chain = v.get("chain")
            if isinstance(chain, list):
                return "\n".join(s.strip() for s in chain if s)

            return json.dumps(v)
        return str(v)

    @validator("path_style_access", pre=True)
    def change_path_style_type(cls, value) -> bool:  # noqa: N805
        """Coerce a type change of the path_style_access into a bool."""
        if isinstance(value, str):
            return value.lower() == "path"
        return bool(value)

    @validator(S3_CREDENTIALS, check_fields=False)
    def ensure_secret_content(cls, conf: Dict[str, str] | S3RelDataCredentials):  # noqa: N805
        """Ensure the secret content is set."""
        if not conf:
            return None

        data = conf
        if isinstance(conf, dict):
            # We are
            data = S3RelDataCredentials.from_dict(conf)

        for value in data.dict().values():
            if value.startswith("secret://"):
                raise ValueError(f"The secret content must be passed, received {value} instead")
        return data

    @staticmethod
    def get_endpoint_protocol(endpoint: str) -> str:
        """Returns the protocol based on the endpoint."""
        if not endpoint:
            return "https"

        if endpoint.startswith("http://"):
            return "http"
        return "https"

    @classmethod
    def from_relation(cls, input_dict: Optional[Dict[str, Any]]):
        """Create a new instance of this class from a json/dict repr.

        This method creates a nested S3RelDataCredentials object from the input dict.
        """
        if not input_dict:
            return cls()

        creds = S3RelDataCredentials(**input_dict)
        protocol = S3RelData.get_endpoint_protocol(input_dict.get("endpoint"))
        return cls.from_dict(
            dict(input_dict) | {"protocol": protocol, S3_CREDENTIALS: creds.dict()}
        )


class AzureRelDataCredentials(Model):
    """Model class for credentials passed on the Azure relation."""

    storage_account: str = Field(alias="storage-account", default=None)
    secret_key: str = Field(alias="secret-key", default=None)

    class Config:
        """Model config of this pydantic model."""

        allow_population_by_field_name = True


class AzureRelData(Model):
    """Model class for the Azure relation data.

    This model should receive the data directly from the relation and map it to a model.
    """

    storage_account: str = Field(alias="storage-account", default="")
    container: str = Field(default="")
    endpoint: Optional[str] = Field(default="")
    base_path: Optional[str] = Field(alias="path", default=None)
    connection_protocol: Optional[str] = Field(alias="connection-protocol", default=None)
    credentials: AzureRelDataCredentials = Field(
        alias=AZURE_CREDENTIALS, default=AzureRelDataCredentials()
    )

    class Config:
        """Model config of this pydantic model."""

        allow_population_by_field_name = True

    @root_validator
    def validate_core_fields(cls, values):  # noqa: N805
        """Validate the core fields of the azure relation data."""
        if (
            not (creds := values.get("credentials"))
            or not creds.storage_account
            or not creds.secret_key
        ):
            raise ValueError("Missing fields: storage_account, secret_key")

        # remove any duplicate, prefix or trailing "/" characters
        if base_path := values.get("base_path"):
            base_path = re.sub(r"/+", "/", base_path).strip().strip("/")
        values["base_path"] = base_path or None

        return values

    @validator(AZURE_CREDENTIALS, check_fields=False)
    def ensure_secret_content(cls, conf: Dict[str, str] | AzureRelDataCredentials):  # noqa: N805
        """Ensure the secret content is set."""
        if not conf:
            return None

        data = conf
        if isinstance(conf, dict):
            data = AzureRelDataCredentials.from_dict(conf)

        for value in data.dict().values():
            if value.startswith("secret://"):
                raise ValueError(f"The secret content must be passed, received {value} instead")
        return data

    @classmethod
    def from_relation(cls, input_dict: Optional[Dict[str, Any]]):
        """Create a new instance of this class from a json/dict repr.

        This method creates a nested AzureRelDataCredentials object from the input dict.
        """
        if not input_dict:
            return cls()

        creds = AzureRelDataCredentials(**input_dict)
        return cls.from_dict(dict(input_dict) | {AZURE_CREDENTIALS: creds.dict()})


class GcsRelDataCredentials(Model):
    """Model class for credentials passed on the gcs relation."""

    secret_key: str = Field(alias="secret-key", default=None)

    class Config:
        """Model config of this pydantic model."""

        allow_population_by_field_name = True


class GcsRelData(Model):
    """Model class for the GCS relation data.

    This model should receive the data directly from the relation and map it to a model.
    """

    bucket: str = Field(default="")
    base_path: Optional[str] = Field(alias="path", default=None)
    storage_class: Optional[str] = Field(alias="storage-class", default=None)
    credentials: GcsRelDataCredentials = Field(alias=GCS_CREDENTIALS, default=None)


class ObjectStorageConfig(Model):
    """Model class for the object storage config - for all clouds."""

    s3: S3RelData | None = None
    azure: AzureRelData | None = None
    gcs: GcsRelData | None = None


class AzureRelData(Model):
    """Model class for the Azure relation data.

    This model should receive the data directly from the relation and map it to a model.
    """

    storage_account: str = Field(alias="storage-account", default="")
    container: str = Field(default="")
    endpoint: Optional[str] = Field(default="")
    base_path: Optional[str] = Field(alias="path", default=None)
    connection_protocol: Optional[str] = Field(alias="connection-protocol", default=None)
    credentials: AzureRelDataCredentials = Field(
        alias=AZURE_CREDENTIALS, default=AzureRelDataCredentials()
    )

    class Config:
        """Model config of this pydantic model."""

        allow_population_by_field_name = True

    @root_validator
    def validate_core_fields(cls, values):  # noqa: N805
        """Validate the core fields of the azure relation data."""
        if (
            not (creds := values.get("credentials"))
            or not creds.storage_account
            or not creds.secret_key
        ):
            raise ValueError("Missing fields: storage_account, secret_key")

        # remove any duplicate, prefix or trailing "/" characters
        if base_path := values.get("base_path"):
            base_path = re.sub(r"/+", "/", base_path).strip().strip("/")
        values["base_path"] = base_path or None

        return values

    @validator(AZURE_CREDENTIALS, check_fields=False)
    def ensure_secret_content(cls, conf: Dict[str, str] | AzureRelDataCredentials):  # noqa: N805
        """Ensure the secret content is set."""
        if not conf:
            return None

        data = conf
        if isinstance(conf, dict):
            data = AzureRelDataCredentials.from_dict(conf)

        for value in data.dict().values():
            if value.startswith("secret://"):
                raise ValueError(f"The secret content must be passed, received {value} instead")
        return data

    @classmethod
    def from_relation(cls, input_dict: Optional[Dict[str, Any]]):
        """Create a new instance of this class from a json/dict repr.

        This method creates a nested AzureRelDataCredentials object from the input dict.
        """
        if not input_dict:
            return cls()

        creds = AzureRelDataCredentials(**input_dict)
        return cls.from_dict(dict(input_dict) | {AZURE_CREDENTIALS: creds.dict()})


class PeerClusterRelDataCredentials(Model):
    """Model class for credentials passed on the PCluster relation."""

    admin_username: str
    admin_password: str
    admin_password_hash: str
    kibana_password: str
    kibana_password_hash: str
    monitor_password: Optional[str]
    admin_tls: Optional[Dict[str, Optional[str]]]
    s3: Optional[S3RelDataCredentials]
    azure: Optional[AzureRelDataCredentials]
<<<<<<< HEAD
=======
    gcs: Optional[GcsRelData]
>>>>>>> 10ec9a90


class PeerClusterApp(Model):
    """Model class for representing an application part of a large deployment."""

    app: App
    planned_units: int
    units: List[str]
    roles: List[str]


class PeerClusterFleetApps(Model):
    """Model class for all applications in a large deployment as a dict."""

    __root__: Dict[str, PeerClusterApp]

    def __iter__(self):
        """Implements the iter magic method."""
        return iter(self.__root__)

    def __getitem__(self, item):
        """Implements the getitem magic method."""
        return self.__root__[item]


class PluginConfigInfo(Model):
    """Model class for representing data needed to add or remove plugin configuration"""

    relation_name: Optional[str] = None
    secret_id: Optional[str] = None
    cleanup: dict[str, list[str]] = Field(default_factory=dict)

    def add_cleanup_items(self, cleanup: dict[str, list[str]]) -> None:
        """Merge items into cleanup dictionary avoiding duplicates."""
        for key, items in cleanup.items():
            current = self.cleanup.setdefault(key, [])
            for item in items:
                if item not in current:
                    current.append(item)


class PeerClusterRelData(Model):
    """Model class for the PCluster relation data."""

    cluster_name: str
    cm_nodes: List[Node]
    credentials: PeerClusterRelDataCredentials
    deployment_desc: Optional[DeploymentDescription]
    security_index_initialised: bool = False
<<<<<<< HEAD
=======
    first_data_node: Optional[str] = None
    plugins: Optional[Dict[str, PluginConfigInfo]] = None
>>>>>>> 10ec9a90


class PeerClusterRelErrorData(Model):
    """Model class for the PCluster relation data."""

    cluster_name: Optional[str]
    should_sever_relation: bool
    should_wait: bool
    blocked_message: str
    deployment_desc: Optional[DeploymentDescription]


class PeerClusterOrchestrators(Model):
    """Model class for the PClusters registered main/failover clusters."""

    _TYPES = Literal["main", "failover"]

    main_rel_id: int = -1
    main_app: Optional[App]
    failover_rel_id: int = -1
    failover_app: Optional[App]

    def delete(self, typ: _TYPES) -> None:
        """Delete an orchestrator from the current pair."""
        if typ == "main":
            self.main_rel_id = -1
            self.main_app = None
        else:
            self.failover_rel_id = -1
            self.failover_app = None

    def promote_failover(self) -> None:
        """Delete previous main orchestrator and promote failover if any."""
        self.main_app = self.failover_app
        self.main_rel_id = self.failover_rel_id
        self.delete("failover")


class OpenSearchPerfProfile(Model):
    """Generates an immutable description of the performance profile."""

    typ: PerformanceType
    heap_size_in_kb: int = MIN_HEAP_SIZE
    opensearch_yml: Dict[str, str] = {}
    charmed_index_template: Dict[str, str] = {}
    charmed_component_templates: Dict[str, str] = {}

    @root_validator
    def set_options(cls, values):  # noqa: N805
        """Generate the attributes depending on the input."""
        # Check if PerformanceType has been rendered correctly
        # if an user creates the OpenSearchPerfProfile
        if "typ" not in values:
            raise AttributeError("Missing 'typ' attribute.")

        if values["typ"] == PerformanceType.TESTING:
            values["heap_size_in_kb"] = MIN_HEAP_SIZE
            return values

        mem_total = OpenSearchPerfProfile.meminfo()["MemTotal"]
        mem_percent = 0.50 if values["typ"] == PerformanceType.PRODUCTION else 0.25

        values["heap_size_in_kb"] = min(int(mem_percent * mem_total), MAX_HEAP_SIZE)

        if values["typ"] != PerformanceType.TESTING:
            values["opensearch_yml"] = {"indices.memory.index_buffer_size": "25%"}

            values["charmed_index_template"] = {
                "charmed-index-tpl": {
                    "index_patterns": ["*"],
                    "template": {
                        "settings": {
                            "number_of_replicas": "1",
                        },
                    },
                },
            }

        return values

    @staticmethod
    def meminfo() -> dict[str, float]:
        """Read the /proc/meminfo file and return the values.

        According to the kernel source code, the values are always in kB:
            https://github.com/torvalds/linux/blob/
                2a130b7e1fcdd83633c4aa70998c314d7c38b476/fs/proc/meminfo.c#L31
        """
        with open("/proc/meminfo") as f:
            meminfo = f.read().split("\n")
            meminfo = [line.split() for line in meminfo if line.strip()]

        return {line[0][:-1]: float(line[1]) for line in meminfo}<|MERGE_RESOLUTION|>--- conflicted
+++ resolved
@@ -10,15 +10,11 @@
 from hashlib import md5
 from typing import Any, Dict, List, Literal, Optional, Union
 
-<<<<<<< HEAD
-from charms.opensearch.v0.constants_secrets import AZURE_CREDENTIALS, S3_CREDENTIALS
-=======
 from charms.opensearch.v0.constants_secrets import (
     AZURE_CREDENTIALS,
     GCS_CREDENTIALS,
     S3_CREDENTIALS,
 )
->>>>>>> 10ec9a90
 from charms.opensearch.v0.helper_enums import BaseStrEnum
 from pydantic import BaseModel, Field, root_validator, validator
 from pydantic.utils import ROOT_KEY
@@ -177,10 +173,6 @@
     """Performance types available."""
 
     PRODUCTION = "production"
-<<<<<<< HEAD
-    STAGING = "staging"
-=======
->>>>>>> 10ec9a90
     TESTING = "testing"
 
 
@@ -238,10 +230,6 @@
     # We have a breaking change in the model
     # For older charms, this field will not exist and they will be set in the
     # profile called "testing".
-<<<<<<< HEAD
-    profile: Optional[PerformanceType] = PerformanceType.TESTING
-=======
->>>>>>> 10ec9a90
     data_temperature: Optional[str] = None
 
     @root_validator
@@ -299,10 +287,7 @@
 
     access_key: str = Field(alias="access-key", default=None)
     secret_key: str = Field(alias="secret-key", default=None)
-<<<<<<< HEAD
-=======
     s3_tls_ca_chain: Optional[Union[str, List[str]]] = Field(default=None, alias="s3-tls-ca-chain")
->>>>>>> 10ec9a90
 
     class Config:
         """Model config of this pydantic model."""
@@ -310,8 +295,6 @@
         allow_population_by_field_name = True
 
 
-<<<<<<< HEAD
-=======
 class JWTAuthConfiguration(Model):
     """Model class for the configuration parameters of JWT authentication."""
 
@@ -325,7 +308,6 @@
     jwt_clock_skew_tolerance_seconds: Optional[int] = None
 
 
->>>>>>> 10ec9a90
 class S3RelData(Model):
     """Model class for the S3 relation data.
 
@@ -338,102 +320,9 @@
     base_path: Optional[str] = Field(alias="path", default=None)
     protocol: Optional[str] = None
     storage_class: Optional[str] = Field(alias="storage-class", default=None)
-<<<<<<< HEAD
-    tls_ca_chain: Optional[str] = Field(alias="tls-ca-chain", default=None)
-    credentials: S3RelDataCredentials = Field(alias=S3_CREDENTIALS, default=S3RelDataCredentials())
-    path_style_access: bool = Field(alias="s3-uri-style", default=False)
-
-    class Config:
-        """Model config of this pydantic model."""
-
-        allow_population_by_field_name = True
-
-    @root_validator
-    def validate_core_fields(cls, values):  # noqa: N805
-        """Validate the core fields of the S3 relation data."""
-        if (
-            not (s3_creds := values.get("credentials"))
-            or not s3_creds.access_key
-            or not s3_creds.secret_key
-        ):
-            raise ValueError("Missing fields: access_key, secret_key")
-
-        # NOTE: Both bucket and endpoint must be set. If none of them are set,
-        # but credentials were found, this likely means that we are validating for a
-        # non cluster_manager application, which only needs credentials.
-        if values.get("bucket") and not values.get("endpoint"):
-            raise ValueError("Missing field: endpoint")
-        if values.get("endpoint") and not values.get("bucket"):
-            raise ValueError("Missing field: bucket")
-        if not values.get("region"):
-            raise ValueError("Missing field: region")
-
-        # remove any duplicate, prefix or trailing "/" characters
-        if base_path := values.get("base_path"):
-            base_path = re.sub(r"/+", "/", base_path).strip().strip("/")
-        values["base_path"] = base_path or None
-
-        return values
-
-    @validator("path_style_access", pre=True)
-    def change_path_style_type(cls, value) -> bool:  # noqa: N805
-        """Coerce a type change of the path_style_access into a bool."""
-        if isinstance(value, str):
-            return value.lower() == "path"
-        return bool(value)
-
-    @validator(S3_CREDENTIALS, check_fields=False)
-    def ensure_secret_content(cls, conf: Dict[str, str] | S3RelDataCredentials):  # noqa: N805
-        """Ensure the secret content is set."""
-        if not conf:
-            return None
-
-        data = conf
-        if isinstance(conf, dict):
-            # We are
-            data = S3RelDataCredentials.from_dict(conf)
-
-        for value in data.dict().values():
-            if value.startswith("secret://"):
-                raise ValueError(f"The secret content must be passed, received {value} instead")
-        return data
-
-    @staticmethod
-    def get_endpoint_protocol(endpoint: str) -> str:
-        """Returns the protocol based on the endpoint."""
-        if not endpoint:
-            return "https"
-
-        if endpoint.startswith("http://"):
-            return "http"
-        return "https"
-
-    @classmethod
-    def from_relation(cls, input_dict: Optional[Dict[str, Any]]):
-        """Create a new instance of this class from a json/dict repr.
-
-        This method creates a nested S3RelDataCredentials object from the input dict.
-        """
-        if not input_dict:
-            return cls()
-
-        creds = S3RelDataCredentials(**input_dict)
-        protocol = S3RelData.get_endpoint_protocol(input_dict.get("endpoint"))
-        return cls.from_dict(
-            dict(input_dict) | {"protocol": protocol, S3_CREDENTIALS: creds.dict()}
-        )
-
-
-class AzureRelDataCredentials(Model):
-    """Model class for credentials passed on the Azure relation."""
-
-    storage_account: str = Field(alias="storage-account", default=None)
-    secret_key: str = Field(alias="secret-key", default=None)
-=======
     tls_ca_chain: Optional[Union[str, List[str]]] = Field(default=None, alias="tls-ca-chain")
     credentials: S3RelDataCredentials = Field(alias=S3_CREDENTIALS)
     path_style_access: bool = Field(alias="s3-uri-style", default=False)
->>>>>>> 10ec9a90
 
     class Config:
         """Model config of this pydantic model."""
@@ -640,71 +529,6 @@
     gcs: GcsRelData | None = None
 
 
-class AzureRelData(Model):
-    """Model class for the Azure relation data.
-
-    This model should receive the data directly from the relation and map it to a model.
-    """
-
-    storage_account: str = Field(alias="storage-account", default="")
-    container: str = Field(default="")
-    endpoint: Optional[str] = Field(default="")
-    base_path: Optional[str] = Field(alias="path", default=None)
-    connection_protocol: Optional[str] = Field(alias="connection-protocol", default=None)
-    credentials: AzureRelDataCredentials = Field(
-        alias=AZURE_CREDENTIALS, default=AzureRelDataCredentials()
-    )
-
-    class Config:
-        """Model config of this pydantic model."""
-
-        allow_population_by_field_name = True
-
-    @root_validator
-    def validate_core_fields(cls, values):  # noqa: N805
-        """Validate the core fields of the azure relation data."""
-        if (
-            not (creds := values.get("credentials"))
-            or not creds.storage_account
-            or not creds.secret_key
-        ):
-            raise ValueError("Missing fields: storage_account, secret_key")
-
-        # remove any duplicate, prefix or trailing "/" characters
-        if base_path := values.get("base_path"):
-            base_path = re.sub(r"/+", "/", base_path).strip().strip("/")
-        values["base_path"] = base_path or None
-
-        return values
-
-    @validator(AZURE_CREDENTIALS, check_fields=False)
-    def ensure_secret_content(cls, conf: Dict[str, str] | AzureRelDataCredentials):  # noqa: N805
-        """Ensure the secret content is set."""
-        if not conf:
-            return None
-
-        data = conf
-        if isinstance(conf, dict):
-            data = AzureRelDataCredentials.from_dict(conf)
-
-        for value in data.dict().values():
-            if value.startswith("secret://"):
-                raise ValueError(f"The secret content must be passed, received {value} instead")
-        return data
-
-    @classmethod
-    def from_relation(cls, input_dict: Optional[Dict[str, Any]]):
-        """Create a new instance of this class from a json/dict repr.
-
-        This method creates a nested AzureRelDataCredentials object from the input dict.
-        """
-        if not input_dict:
-            return cls()
-
-        creds = AzureRelDataCredentials(**input_dict)
-        return cls.from_dict(dict(input_dict) | {AZURE_CREDENTIALS: creds.dict()})
-
-
 class PeerClusterRelDataCredentials(Model):
     """Model class for credentials passed on the PCluster relation."""
 
@@ -717,10 +541,7 @@
     admin_tls: Optional[Dict[str, Optional[str]]]
     s3: Optional[S3RelDataCredentials]
     azure: Optional[AzureRelDataCredentials]
-<<<<<<< HEAD
-=======
     gcs: Optional[GcsRelData]
->>>>>>> 10ec9a90
 
 
 class PeerClusterApp(Model):
@@ -770,11 +591,8 @@
     credentials: PeerClusterRelDataCredentials
     deployment_desc: Optional[DeploymentDescription]
     security_index_initialised: bool = False
-<<<<<<< HEAD
-=======
     first_data_node: Optional[str] = None
     plugins: Optional[Dict[str, PluginConfigInfo]] = None
->>>>>>> 10ec9a90
 
 
 class PeerClusterRelErrorData(Model):
