# Copyright 2024 Canonical Ltd.
# See LICENSE file for licensing details.

"""In this class we manage certificates relation.

This class handles certificate request and renewal through
the interaction with the TLS Certificates Operator.

This library needs https://charmhub.io/tls-certificates-interface/libraries/tls_certificates
library is imported to work.

It requires a charm that extends OpenSearchBaseCharm as it refers internal objects of that class.
— update_config: to disable TLS when relation with the TLS Certificates Operator is broken.
"""

import base64
import logging
import os
import re
import socket
import tempfile
import typing
from os.path import exists
from pathlib import Path
<<<<<<< HEAD
from typing import Any, Dict, List, Optional, Tuple, Union
=======
from typing import Any, Dict, List, Literal, Optional, Tuple, Union
>>>>>>> 10ec9a90

from charms.opensearch.v0.constants_charm import (
    PeerClusterOrchestratorRelationName,
    PeerClusterRelationName,
    PeerRelationName,
)
from charms.opensearch.v0.constants_tls import TLS_RELATION, CertType
from charms.opensearch.v0.helper_charm import all_units
from charms.opensearch.v0.helper_networking import get_host_public_ip
from charms.opensearch.v0.helper_security import (
    generate_password,
    get_cert_issuer,
    get_cert_issuer_from_path,
    read_ca,
    remove_ca,
    store_ca,
    store_key_pair,
)
from charms.opensearch.v0.models import DeploymentType
from charms.opensearch.v0.opensearch_exceptions import (
    OpenSearchError,
    OpenSearchHttpError,
)
from charms.opensearch.v0.opensearch_internal_data import Scope
from charms.tls_certificates_interface.v3.tls_certificates import (
    CertificateAvailableEvent,
    CertificateExpiringEvent,
    CertificateInvalidatedEvent,
    TLSCertificatesRequiresV3,
    generate_csr,
    generate_private_key,
)
from ops.charm import ActionEvent, RelationBrokenEvent, RelationCreatedEvent
from ops.framework import Object

if typing.TYPE_CHECKING:
    from charms.opensearch.v0.opensearch_base_charm import OpenSearchBaseCharm

# The unique Charmhub library identifier, never change it
LIBID = "8bcf275287ad486db5f25a1dbb26f920"

# Increment this major API version when introducing breaking changes
LIBAPI = 0

# Increment this PATCH version before using `charmcraft publish-lib` or reset
# to 0 if you are raising the major API version
LIBPATCH = 1


CA_ALIAS = "ca"
OLD_CA_ALIAS = f"old-{CA_ALIAS}"


logger = logging.getLogger(__name__)


class OpenSearchTLS(Object):
    """Class that Manages OpenSearch relation with TLS Certificates Operator."""

    def __init__(
        self, charm: "OpenSearchBaseCharm", peer_relation: str, jdk_path: str, certs_path: str
    ):
        super().__init__(charm, "tls-component")

        self.charm = charm
        self.peer_relation = peer_relation
        self.jdk_path = jdk_path
        self.certs_path = certs_path
<<<<<<< HEAD
        self.keytool = "wazuh-indexer.keytool"
=======
>>>>>>> 10ec9a90
        self.certs = TLSCertificatesRequiresV3(charm, TLS_RELATION, expiry_notification_time=23)

        self.framework.observe(
            self.charm.on.set_tls_private_key_action, self._on_set_tls_private_key
        )

        self.framework.observe(
            self.charm.on[TLS_RELATION].relation_created, self._on_tls_relation_created
        )
        self.framework.observe(
            self.charm.on[TLS_RELATION].relation_broken, self._on_tls_relation_broken
        )

        self.framework.observe(self.certs.on.certificate_available, self._on_certificate_available)
        self.framework.observe(self.certs.on.certificate_expiring, self._on_certificate_expiring)
        self.framework.observe(
            self.certs.on.certificate_invalidated, self._on_certificate_invalidated
        )

    def _on_set_tls_private_key(self, event: ActionEvent) -> None:
        """Set the TLS private key, which will be used for requesting the certificate."""
        if not self.charm.opensearch_peer_cm.deployment_desc():
            event.fail("The action can only be run once the deployment is complete.")
            return
        if self.charm.upgrade_in_progress:
            event.fail("Setting private key not supported while upgrade in-progress")
            return

        cert_type = CertType(event.params["category"])  # type
        scope = Scope.APP if cert_type == CertType.APP_ADMIN else Scope.UNIT
        if scope == Scope.APP and not (
            self.charm.unit.is_leader()
            and self.charm.opensearch_peer_cm.deployment_desc().typ
            == DeploymentType.MAIN_ORCHESTRATOR
        ):
            event.log(
                "Only the juju leader unit of the main orchestrator can set private key for the admin certificates."
            )
            return

        try:
            self._request_certificate(
                scope, cert_type, event.params.get("key", None), event.params.get("password", None)
            )
        except ValueError as e:
            event.fail(str(e))

    def request_new_admin_certificate(self) -> None:
        """Request the generation of a new admin certificate."""
        if not self.charm.unit.is_leader():
            return
        admin_secrets = (
            self.charm.secrets.get_object(Scope.APP, CertType.APP_ADMIN.val, peek=True) or {}
        )
        self._request_certificate(
            Scope.APP,
            CertType.APP_ADMIN,
            admin_secrets.get("key"),
            admin_secrets.get("key-password"),
        )

    def request_new_unit_certificates(self) -> None:
        """Requests a new certificate with the given scope and type from the tls operator."""
        self.charm.peers_data.delete(Scope.UNIT, "tls_configured")
        self.charm.tls.update_tls_flag_to_peer_cluster_relation("tls_configured", "remove")

        for cert_type in [CertType.UNIT_HTTP, CertType.UNIT_TRANSPORT]:
            csr = self.charm.secrets.get_object(Scope.UNIT, cert_type.val, peek=True)[
                "csr"
            ].encode("utf-8")
            self.certs.request_certificate_revocation(csr)

        # doing this sequentially (revoking -> requesting new ones), to avoid triggering
        # the "certificate available" callback with old certificates
        for cert_type in [CertType.UNIT_HTTP, CertType.UNIT_TRANSPORT]:
            secrets = self.charm.secrets.get_object(Scope.UNIT, cert_type.val, peek=True)
            self._request_certificate_renewal(Scope.UNIT, cert_type, secrets)

    def _on_tls_relation_created(self, event: RelationCreatedEvent) -> None:
        """Request certificate when TLS relation created."""
        if self.charm.upgrade_in_progress:
            logger.warning(
                "Modifying relations during an upgrade is not supported. The charm may be in a broken, unrecoverable state"
            )
            event.defer()
            return
        if not (deployment_desc := self.charm.opensearch_peer_cm.deployment_desc()):
            event.defer()
            return
        admin_cert = (
            self.charm.secrets.get_object(Scope.APP, CertType.APP_ADMIN.val, peek=True) or {}
        )
        if self.charm.unit.is_leader() and deployment_desc.typ == DeploymentType.MAIN_ORCHESTRATOR:
            # create passwords for both ca trust_store/admin key_store
            self._create_keystore_pwd_if_not_exists(Scope.APP, CertType.APP_ADMIN, "ca")
            self._create_keystore_pwd_if_not_exists(
                Scope.APP, CertType.APP_ADMIN, CertType.APP_ADMIN.val
            )

            self._request_certificate(Scope.APP, CertType.APP_ADMIN)
        elif not admin_cert.get("truststore-password"):
            logger.debug("Truststore-password from main-orchestrator not available yet.")
            event.defer()
            return

        # create passwords for both unit-http/transport key_stores
        self._create_keystore_pwd_if_not_exists(
            Scope.UNIT, CertType.UNIT_TRANSPORT, CertType.UNIT_TRANSPORT.val
        )
        self._create_keystore_pwd_if_not_exists(
            Scope.UNIT, CertType.UNIT_HTTP, CertType.UNIT_HTTP.val
        )

        self._request_certificate(Scope.UNIT, CertType.UNIT_TRANSPORT)
        self._request_certificate(Scope.UNIT, CertType.UNIT_HTTP)

    def _on_tls_relation_broken(self, event: RelationBrokenEvent) -> None:
        """Notify the charm that the relation is broken."""
        if self.charm.upgrade_in_progress:
            logger.warning(
                "Modifying relations during an upgrade is not supported. The charm may be in a broken, unrecoverable state"
            )
        self.charm.on_tls_relation_broken(event)

    def _on_certificate_available(self, event: CertificateAvailableEvent) -> None:  # noqa: C901
        """Enable TLS when TLS certificate available.

        CertificateAvailableEvents fire whenever a new certificate is created by the TLS charm.
        """
        try:
            scope, cert_type, secrets = self._find_secret(event.certificate_signing_request, "csr")
            logger.debug(f"{scope.val}.{cert_type.val} TLS certificate available.")
        except TypeError:
            logger.debug("Unknown certificate available.")
            return

        # seems like the admin certificate is also broadcast to non leader units on refresh request
        if not self.charm.unit.is_leader() and scope == Scope.APP:
            return

        old_cert = secrets.get("cert", None)
        ca_chain = "\n".join(event.chain[::-1])

        current_secret_obj = self.charm.secrets.get_object(scope, cert_type.val, peek=True) or {}
        secret = {
            "chain": current_secret_obj.get("chain"),
            "cert": current_secret_obj.get("cert"),
            "ca-cert": current_secret_obj.get("ca-cert"),
        }

        if secret != {"chain": ca_chain, "cert": event.certificate, "ca-cert": event.ca}:
            # Juju is not able to check if secrets' content changed between revisions
            # this IF is intended to reduce a storm of secret-removed/-changed events
            # for the same content
            self.charm.secrets.put_object(
                scope,
                cert_type.val,
                {
                    "chain": ca_chain,
                    "cert": event.certificate,
                    "ca-cert": event.ca,
                },
                merge=True,
            )

        current_stored_ca = self.read_stored_ca()
        if current_stored_ca != event.ca:
            if not self.store_new_ca(
                self.charm.secrets.get_object(scope, cert_type.val, peek=True)
            ):
                logger.debug("Could not store new CA certificate.")
                event.defer()
                return
            # replacing the current CA initiates a rolling restart and certificate renewal
            # the workflow is the following:
            # get new CA -> set tls_ca_renewing -> restart -> post_start_init -> set tls_ca_renewed
            # -> request new certs -> get new certs -> on_tls_conf_set
            # -> delete both tls_ca_renewing and tls_ca_renewed
            if current_stored_ca:
                self.charm.peers_data.put(Scope.UNIT, "tls_ca_renewing", True)
                self.update_tls_flag_to_peer_cluster_relation(
                    flag="tls_ca_renewing", operation="add"
                )
                self.charm.on_tls_ca_rotation()
                return

        # store the certificates and keys in a key store
        self.store_new_tls_resources(
            cert_type, self.charm.secrets.get_object(scope, cert_type.val, peek=True)
        )

        # apply the chain.pem file for API requests, only if the CA cert has not been updated
        admin_secrets = (
            self.charm.secrets.get_object(Scope.APP, CertType.APP_ADMIN.val, peek=True) or {}
        )
        if admin_secrets.get("chain") and not self.read_stored_ca(alias=OLD_CA_ALIAS):
            self.update_request_ca_bundle()

        # store the admin certificates in non-leader units
        # if admin cert not available we need to defer, otherwise it will never be stored
        if not self.charm.unit.is_leader():
            if admin_secrets.get("cert"):
                self.store_new_tls_resources(CertType.APP_ADMIN, admin_secrets)
            else:
                logger.info("Admin certificate not available yet. Waiting for next events.")
                event.defer()
                return

        for relation in self.charm.opensearch_provider.relations:
            try:
                self.charm.opensearch_provider.update_certs(relation.id, ca_chain)
            except KeyError:
                # As we are setting the ca_chain, it should not be likely to happen a KeyError at
                # update_certs. This logic is left for a very corner case.
                logger.error("Error updating certificates in the relation: ca_chain not set.")
                event.defer()
                return

        # broadcast secret updates for certs and CA to related sub-clusters
        if self.charm.unit.is_leader() and self.charm.opensearch_peer_cm.is_provider(typ="main"):
            self.charm.peer_cluster_provider.refresh_relation_data(event, can_defer=False)

        renewal = self.read_stored_ca(alias=OLD_CA_ALIAS) is not None or (
            old_cert is not None and old_cert != event.certificate
        )

        try:
            self.charm.on_tls_conf_set(event, scope, cert_type, renewal)
        except OpenSearchError as e:
            logger.exception(e)
            event.defer()

    def _on_certificate_expiring(
        self, event: Union[CertificateExpiringEvent, CertificateInvalidatedEvent]
    ) -> None:
        """Request the new certificate when old certificate is expiring."""
        self.charm.peers_data.delete(Scope.UNIT, "tls_configured")
        self.charm.tls.update_tls_flag_to_peer_cluster_relation("tls_configured", "remove")
        try:
            scope, cert_type, secrets = self._find_secret(event.certificate, "cert")
            logger.debug(f"{scope.val}.{cert_type.val} TLS certificate expiring.")
        except TypeError:
            logger.debug("Unknown certificate expiring.")
            return

        self._request_certificate_renewal(scope, cert_type, secrets)

    def _on_certificate_invalidated(self, event: CertificateInvalidatedEvent) -> None:
        """Handle a cert that was revoked or has expired"""
        logger.debug(f"Received certificate invalidation. Reason: {event.reason}")
        self._on_certificate_expiring(event)

    def _request_certificate(
        self,
        scope: Scope,
        cert_type: CertType,
        key: Optional[str] = None,
        password: Optional[str] = None,
    ):
        """Request certificate and store the key/key-password/csr in the scope's data bag."""
        if key is None:
            key = generate_private_key()
        else:
            key = self._parse_tls_file(key)

        if password is not None:
            password = password.encode("utf-8")

        subject = self._get_subject(cert_type)
        organization = self.charm.opensearch_peer_cm.deployment_desc().config.cluster_name
        csr = generate_csr(
            add_unique_id_to_subject_name=False,
            private_key=key,
            private_key_password=password,
            subject=subject,
            organization=organization,
            **self._get_sans(cert_type),
        )

        self.charm.secrets.put_object(
            scope=scope,
            key=cert_type.val,
            value={
                "key": key.decode("utf-8"),
                "key-password": password,
                "csr": csr.decode("utf-8"),
                "subject": f"/O={self.charm.opensearch_peer_cm.deployment_desc().config.cluster_name}/CN={subject}",
            },
            merge=True,
        )

        if self.charm.model.get_relation(TLS_RELATION):
            self.certs.request_certificate_creation(certificate_signing_request=csr)

    def _request_certificate_renewal(
        self, scope: Scope, cert_type: CertType, secrets: Dict[str, str]
    ):
        """Request new certificate and store the key/key-password/csr in the scope's data bag."""
        key = secrets["key"].encode("utf-8")
        key_password = secrets.get("key-password", None)
        old_csr = secrets["csr"].encode("utf-8")

        subject = self._get_subject(cert_type)
        organization = self.charm.opensearch_peer_cm.deployment_desc().config.cluster_name
        new_csr = generate_csr(
            add_unique_id_to_subject_name=False,
            private_key=key,
            private_key_password=(None if key_password is None else key_password.encode("utf-8")),
            subject=subject,
            organization=organization,
            **self._get_sans(cert_type),
        )

        self.charm.secrets.put_object(
            scope, cert_type.val, {"csr": new_csr.decode("utf-8"), "subject": subject}, merge=True
        )

        self.certs.request_certificate_renewal(
            old_certificate_signing_request=old_csr,
            new_certificate_signing_request=new_csr,
        )

    def _get_sans(self, cert_type: CertType) -> Dict[str, List[str]]:
        """Create a list of OID/IP/DNS names for an OpenSearch unit.

        Returns:
            A list representing the hostnames of the OpenSearch unit.
            or None if admin cert_type, because that cert is not tied to a specific host.
        """
        sans = {"sans_oid": ["1.2.3.4.5.5"]}  # required for node discovery
        if cert_type == CertType.APP_ADMIN:
            return sans

        dns = {self.charm.unit_name, socket.gethostname(), socket.getfqdn()}
        ips = {self.charm.unit_ip}

        host_public_ip = get_host_public_ip()
        if cert_type == CertType.UNIT_HTTP and host_public_ip:
            ips.add(host_public_ip)

        for ip in ips.copy():
            try:
                name, aliases, addresses = socket.gethostbyaddr(ip)
                ips.update(addresses)

                dns.add(name)
                dns.update(aliases)
            except (socket.herror, socket.gaierror):
                continue

        sans["sans_ip"] = [ip for ip in ips if ip.strip()]
        sans["sans_dns"] = [entry for entry in dns if entry.strip()]

        return sans

    def _get_subject(self, cert_type: CertType) -> str:
        """Get subject of the certificate."""
        if cert_type == CertType.APP_ADMIN:
            cn = "admin"
        else:
            cn = self.charm.unit_ip

        return cn

    @staticmethod
    def _parse_tls_file(raw_content: str) -> bytes:
        """Parse TLS files from both plain text or base64 format."""
        if re.match(r"(-+(BEGIN|END) [A-Z ]+-+)", raw_content):
            return re.sub(
                r"(-+(BEGIN|END) [A-Z ]+-+)",
                "\\1",
                raw_content,
            ).encode("utf-8")
        return base64.b64decode(raw_content)

    def _find_secret(
        self, event_data: str, secret_name: str
    ) -> Optional[Tuple[Scope, CertType, Dict[str, str]]]:
        """Find secret across all scopes (app, unit) and across all cert types.

        Returns:
            scope: scope type of the secret.
            cert type: certificate type of the secret (APP_ADMIN, UNIT_HTTP etc.)
            secret: dictionary of the data stored in this secret
        """

        def is_secret_found(secrets: Optional[Dict[str, str]]) -> bool:
            return (
                secrets is not None
                and secrets.get(secret_name, "").rstrip() == event_data.rstrip()
            )

        app_secrets = self.charm.secrets.get_object(Scope.APP, CertType.APP_ADMIN.val, peek=True)
        if is_secret_found(app_secrets):
            return Scope.APP, CertType.APP_ADMIN, app_secrets

        u_transport_secrets = self.charm.secrets.get_object(
            Scope.UNIT, CertType.UNIT_TRANSPORT.val, peek=True
        )
        if is_secret_found(u_transport_secrets):
            return Scope.UNIT, CertType.UNIT_TRANSPORT, u_transport_secrets

        u_http_secrets = self.charm.secrets.get_object(
            Scope.UNIT, CertType.UNIT_HTTP.val, peek=True
        )
        if is_secret_found(u_http_secrets):
            return Scope.UNIT, CertType.UNIT_HTTP, u_http_secrets

        return None

    def get_unit_certificates(self) -> Dict[CertType, str]:
        """Retrieve the list of certificates for this unit."""
        certs = {}

        transport_secrets = self.charm.secrets.get_object(
            Scope.UNIT, CertType.UNIT_TRANSPORT.val, peek=True
        )
        if transport_secrets and transport_secrets.get("cert"):
            certs[CertType.UNIT_TRANSPORT] = transport_secrets["cert"]

        http_secrets = self.charm.secrets.get_object(Scope.UNIT, CertType.UNIT_HTTP.val, peek=True)
        if http_secrets and http_secrets.get("cert"):
            certs[CertType.UNIT_HTTP] = http_secrets["cert"]

        if self.charm.unit.is_leader():
            admin_secrets = self.charm.secrets.get_object(
                Scope.APP, CertType.APP_ADMIN.val, peek=True
            )
            if admin_secrets and admin_secrets.get("cert"):
                certs[CertType.APP_ADMIN] = admin_secrets["cert"]

        return certs

    def _create_keystore_pwd_if_not_exists(self, scope: Scope, cert_type: CertType, alias: str):
        """Create passwords for the key stores if not already created."""
        store_pwd = None
        store_type = "truststore" if alias == "ca" else "keystore"

        secrets = self.charm.secrets.get_object(scope, cert_type.val, peek=True)
        if secrets:
            store_pwd = secrets.get(f"{store_type}-password")

        if not store_pwd and not (
            self.charm.opensearch_peer_cm.is_consumer(of="main")
            and cert_type == CertType.APP_ADMIN
        ):
            self.charm.secrets.put_object(
                scope,
                cert_type.val,
                {f"{store_type}-password": generate_password()},
                merge=True,
            )

    def store_new_ca(self, secrets: Dict[str, Any]) -> bool:  # noqa: C901
        """Add new CA cert to trust store."""
        if not (deployment_desc := self.charm.opensearch_peer_cm.deployment_desc()):
            return False

        if self.charm.unit.is_leader() and deployment_desc.typ == DeploymentType.MAIN_ORCHESTRATOR:
            self._create_keystore_pwd_if_not_exists(Scope.APP, CertType.APP_ADMIN, "ca")

        admin_secrets = (
            self.charm.secrets.get_object(Scope.APP, CertType.APP_ADMIN.val, peek=True) or {}
        )

        if not ((secrets or {}).get("ca-cert") and admin_secrets.get("truststore-password")):
            logging.error("CA cert  or truststore-password not found, quitting.")
            return False

<<<<<<< HEAD
        store_path = f"{self.certs_path}/{CA_ALIAS}.p12"

        try:
            run_cmd(
                f"""{self.keytool} -changealias \
                -alias {CA_ALIAS} \
                -destalias {OLD_CA_ALIAS} \
                -keystore {store_path} \
                -storetype PKCS12
            """,
                f"-storepass {admin_secrets.get('truststore-password')}",
            )
            logger.info(f"Current CA {CA_ALIAS} was renamed to old-{CA_ALIAS}.")
        except OpenSearchCmdError as e:
            # This message means there was no "ca" alias or store before, if it happens ignore
            if not (
                f"Alias <{CA_ALIAS}> does not exist" in e.out
                or "Keystore file does not exist" in e.out
            ):
                raise

        with tempfile.NamedTemporaryFile(
            mode="w+t", dir=self.charm.opensearch.paths.conf
        ) as ca_tmp_file:
            ca_tmp_file.write(secrets.get("ca-cert"))
            ca_tmp_file.flush()

            try:
                run_cmd(
                    f"""{self.keytool} -importcert \
                    -trustcacerts \
                    -noprompt \
                    -alias {CA_ALIAS} \
                    -keystore {store_path} \
                    -file {ca_tmp_file.name} \
                    -storetype PKCS12
                """,
                    f"-storepass {admin_secrets.get('truststore-password')}",
                )
                run_cmd(f"sudo chmod +r {store_path}")
                logger.info("New CA was added to truststore.")
            except OpenSearchCmdError as e:
                logging.error(f"Error storing the ca-cert: {e}")
                return False
=======
        if not store_ca(
            alias=CA_ALIAS,
            store_pwd=admin_secrets.get("truststore-password"),
            store_path=f"{self.certs_path}/{CA_ALIAS}.p12",
            ca=secrets.get("ca-cert"),
            keep_previous=True,
        ):
            return False

        self._add_ca_to_request_bundle(secrets.get("chain"))
>>>>>>> 10ec9a90

        self._add_ca_to_request_bundle(secrets.get("chain"))

        return True

    def read_stored_ca(self, alias: str = CA_ALIAS) -> Optional[str]:
        """Load stored CA cert."""
        secrets = self.charm.secrets.get_object(Scope.APP, CertType.APP_ADMIN.val, peek=True)
<<<<<<< HEAD

=======
>>>>>>> 10ec9a90
        ca_trust_store = f"{self.certs_path}/ca.p12"
        if not (exists(ca_trust_store) and secrets):
            return None

        return read_ca(
            alias=alias,
            store_pwd=secrets.get("truststore-password"),
            store_path=f"{self.certs_path}/{CA_ALIAS}.p12",
        )

    def remove_old_ca(self) -> None:
        """Remove old CA cert from trust store."""
<<<<<<< HEAD
        ca_trust_store = f"{self.certs_path}/ca.p12"

        secrets = self.charm.secrets.get_object(Scope.APP, CertType.APP_ADMIN.val, peek=True)
        store_pwd = secrets.get("truststore-password")

        try:
            run_cmd(
                f"""{self.keytool} \
                -list \
                -keystore {ca_trust_store} \
                -storepass {store_pwd} \
                -alias {OLD_CA_ALIAS} \
                -storetype PKCS12"""
            )
        except OpenSearchCmdError as e:
            # This message means there was no "ca" alias or store before, if it happens ignore
            if f"Alias <{OLD_CA_ALIAS}> does not exist" in e.out:
                return

        old_ca_content = self.read_stored_ca(alias=OLD_CA_ALIAS)

        run_cmd(
            f"""{self.keytool} \
            -delete \
            -keystore {ca_trust_store} \
            -storepass {store_pwd} \
            -alias {OLD_CA_ALIAS} \
            -storetype PKCS12"""
        )
        logger.info(f"Removed {OLD_CA_ALIAS} from truststore.")
        # remove it from the request bundle
        self._remove_ca_from_request_bundle(old_ca_content)
=======
        secrets = self.charm.secrets.get_object(Scope.APP, CertType.APP_ADMIN.val, peek=True)
        trust_store_pwd = secrets.get("truststore-password")
        trust_store_path = f"{self.certs_path}/{CA_ALIAS}.p12"

        old_ca = self.read_stored_ca(alias=OLD_CA_ALIAS)
        remove_ca(
            alias=OLD_CA_ALIAS,
            store_pwd=trust_store_pwd,
            store_path=trust_store_path,
        )
        # remove it from the request bundle
        self._remove_ca_from_request_bundle(old_ca)
>>>>>>> 10ec9a90

    def update_request_ca_bundle(self) -> None:
        """Create a new chain.pem file for requests module"""
        logger.debug("Updating requests TLS CA bundle")
        admin_secret = self.charm.secrets.get_object(Scope.APP, CertType.APP_ADMIN.val, peek=True)

        # we store the pem format to make it easier for the python requests lib
        self.charm.opensearch.write_file(
            f"{self.certs_path}/chain.pem",
            admin_secret["chain"],
        )

    def store_new_tls_resources(self, cert_type: CertType, secrets: Dict[str, Any]):
        """Add key and cert to keystore."""
        if not self.ca_rotation_complete_in_cluster():
            return

        # if the TLS certificate is available before the keystore-password, create it anyway
        if cert_type == CertType.APP_ADMIN:
            self._create_keystore_pwd_if_not_exists(Scope.APP, cert_type, cert_type.val)
        else:
            self._create_keystore_pwd_if_not_exists(Scope.UNIT, cert_type, cert_type.val)

        if not secrets.get("key"):
            logging.error("TLS key not found, quitting.")
            return
<<<<<<< HEAD

        try:
            os.remove(store_path)
        except OSError:
            pass

        tmp_key = tempfile.NamedTemporaryFile(
            mode="w+t", suffix=".pem", dir=self.charm.opensearch.paths.conf
        )
        tmp_key.write(secrets.get("key"))
        tmp_key.flush()
        tmp_key.seek(0)

        tmp_cert = tempfile.NamedTemporaryFile(
            mode="w+t", suffix=".cert", dir=self.charm.opensearch.paths.conf
        )
        tmp_cert.write(secrets.get("cert"))
        tmp_cert.flush()
        tmp_cert.seek(0)

        try:
            cmd = f"""openssl pkcs12 -export \
                -in {tmp_cert.name} \
                -inkey {tmp_key.name} \
                -out {store_path} \
                -name {cert_name}
            """
            args = f"-passout pass:{secrets.get('keystore-password')}"
            if secrets.get("key-password"):
                args = f"{args} -passin pass:{secrets.get('key-password')}"

            run_cmd(cmd, args)
            run_cmd(f"sudo chmod +r {store_path}")
        except OpenSearchCmdError as e:
            logging.error(f"Error storing the TLS certificates for {cert_name}: {e}")
        finally:
            tmp_key.close()
            tmp_cert.close()
            logger.info(f"TLS certificate for {cert_name} stored.")
=======
        logger.debug(f"Storing {cert_type.val} TLS resources on disk.")
        store_key_pair(
            name=cert_type.val,
            store_pwd=secrets.get("keystore-password"),
            store_path=f"{self.certs_path}/{cert_type}.p12",
            cert=secrets.get("cert"),
            key=secrets.get("key"),
            key_pwd=secrets.get("key-password"),
        )
>>>>>>> 10ec9a90

    def all_tls_resources_stored(self, only_unit_resources: bool = False) -> bool:  # noqa: C901
        """Check if all TLS resources are stored on disk."""
        cert_types = [CertType.UNIT_TRANSPORT, CertType.UNIT_HTTP]
        if not only_unit_resources:
            cert_types.append(CertType.APP_ADMIN)

        # compare issuer of the cert with the issuer of the CA
        # if they don't match, certs are not up-to-date and need to be renewed after CA rotation
        if not (current_ca := self.read_stored_ca()):
            return False

<<<<<<< HEAD
        # to make sure the content is processed correctly by openssl, temporary store it in a file
        tmp_ca_file = tempfile.NamedTemporaryFile(mode="w+t", dir=self.charm.opensearch.paths.conf)
        tmp_ca_file.write(current_ca)
        tmp_ca_file.flush()
        tmp_ca_file.seek(0)

        try:
            ca_issuer = run_cmd(f"openssl x509 -in {tmp_ca_file.name} -noout -issuer").out
        except OpenSearchCmdError as e:
            logger.error(f"Error reading the current truststore: {e}")
            return False
        finally:
            tmp_ca_file.close()
=======
        ca_issuer = get_cert_issuer(cert=current_ca)
>>>>>>> 10ec9a90

        for cert_type in cert_types:
            if not exists(f"{self.certs_path}/{cert_type}.p12"):
                return False

            scope = Scope.APP if cert_type == CertType.APP_ADMIN else Scope.UNIT
            secret = self.charm.secrets.get_object(scope, cert_type.val, peek=True)

            cert_issuer = get_cert_issuer_from_path(
                store_pwd=secret.get("keystore-password"),
                store_path=f"{self.certs_path}/{cert_type}.p12",
            )
            if not cert_issuer:
                return False

            if cert_issuer != ca_issuer:
                return False

        return True

    def all_certificates_available(self) -> bool:
        """Method that checks if all certs available and issued from same CA."""
        secrets = self.charm.secrets

        admin_secrets = secrets.get_object(Scope.APP, CertType.APP_ADMIN.val, peek=True)
        if not admin_secrets or not admin_secrets.get("cert"):
            return False

        for cert_type in [CertType.UNIT_TRANSPORT, CertType.UNIT_HTTP]:
            unit_secrets = secrets.get_object(Scope.UNIT, cert_type.val, peek=True)
            if not unit_secrets or not unit_secrets.get("cert"):
                return False

        return True

    def is_fully_configured(self) -> bool:
        """Check if all TLS secrets and resources exist and are stored."""
        return self.all_certificates_available() and self.all_tls_resources_stored()

    def is_fully_configured_in_cluster(self) -> bool:
        """Check if TLS is configured in all the units of the current cluster."""
        rel = self.model.get_relation(PeerRelationName)
        for unit in all_units(self.charm):
            if rel.data[unit].get("tls_configured") != "True":
                return False
        return True

    def store_admin_tls_secrets_if_applies(self) -> None:
        """Store admin TLS resources if available and mark unit as configured if correct."""
        # In the case of the first units before TLS is initialized,
        # or non-main orchestrator units having not received the secrets from the main yet
        if not (
            current_secrets := self.charm.secrets.get_object(
                Scope.APP, CertType.APP_ADMIN.val, peek=True
            )
        ):
            return

        # in the case the cluster was bootstrapped with multiple units at the same time
        # and the certificates have not been generated yet
        if not current_secrets.get("cert") or not current_secrets.get("chain"):
            return

        # Store the "Admin" certificate, key and CA on the disk of the new unit
        self.store_new_tls_resources(CertType.APP_ADMIN, current_secrets)

        # Mark this unit as tls configured
        if self.is_fully_configured():
            self.charm.peers_data.put(Scope.UNIT, "tls_configured", True)
            self.update_tls_flag_to_peer_cluster_relation("tls_configured", "add")

    def delete_stored_tls_resources(self):
        """Delete the TLS resources of the unit that are stored on disk."""
        for cert_type in [CertType.UNIT_TRANSPORT, CertType.UNIT_HTTP]:
            try:
                os.remove(f"{self.certs_path}/{cert_type}.p12")
            except OSError:
                # thrown if file not exists, ignore
                pass

    def reload_tls_certificates(self):
        """Reload transport and HTTP layer communication certificates via REST APIs."""
        url_http = "_plugins/_security/api/ssl/http/reloadcerts"
        url_transport = "_plugins/_security/api/ssl/transport/reloadcerts"

        # using the SSL API requires authentication with app-admin cert and key
        admin_secret = self.charm.secrets.get_object(Scope.APP, CertType.APP_ADMIN.val, peek=True)

        tmp_cert = tempfile.NamedTemporaryFile(mode="w+t", dir=self.charm.opensearch.paths.conf)
        tmp_cert.write(admin_secret["cert"])
        tmp_cert.flush()
        tmp_cert.seek(0)

        tmp_key = tempfile.NamedTemporaryFile(mode="w+t", dir=self.charm.opensearch.paths.conf)
        tmp_key.write(admin_secret["key"])
        tmp_key.flush()
        tmp_key.seek(0)

        try:
            self.charm.opensearch.request(
                "PUT",
                url_http,
                cert_files=(tmp_cert.name, tmp_key.name),
                retries=3,
            )
            self.charm.opensearch.request(
                "PUT",
                url_transport,
                cert_files=(tmp_cert.name, tmp_key.name),
                retries=3,
            )
        except OpenSearchHttpError as e:
            logger.error(f"Error reloading TLS certificates via API: {e}")
            raise
        finally:
            tmp_cert.close()
            tmp_key.close()

    def reset_ca_rotation_state(self) -> None:
        """Handle internal flags during CA rotation routine."""
        if not self.charm.peers_data.get(Scope.UNIT, "tls_ca_renewing", False):
            # if the CA is not being renewed we don't have to do anything here
            return

        # if this flag is set, the CA rotation routine is complete for this unit
        if (
            self.charm.peers_data.get(Scope.UNIT, "tls_ca_renewed", False)
            and self.ca_and_certs_rotation_complete_in_cluster()
        ):
            # both CA rotation and certs rotation completed in the cluster
            self.charm.peers_data.delete(Scope.UNIT, "tls_ca_renewing")
            self.charm.peers_data.delete(Scope.UNIT, "tls_ca_renewed")
            self.update_tls_flag_to_peer_cluster_relation(
                flag="tls_ca_renewing", operation="remove"
            )
            self.update_tls_flag_to_peer_cluster_relation(
                flag="tls_ca_renewed", operation="remove"
            )
            return

        # this means only the CA rotation completed, still need to create certificates
        self.charm.peers_data.put(Scope.UNIT, "tls_ca_renewed", True)
        self.update_tls_flag_to_peer_cluster_relation(flag="tls_ca_renewed", operation="add")

    def ca_rotation_complete_in_cluster(self) -> bool:
        """Check whether the CA rotation completed in all units."""
        rotation_happening = False
        rotation_complete = True
<<<<<<< HEAD
        # check current unit
=======

        # check current unit
        logger.debug(
            "current unit tls_ca_renewing:%s | tls_ca_renewed:%s",
            self.charm.peers_data.get(Scope.UNIT, "tls_ca_renewing", False),
            self.charm.peers_data.get(Scope.UNIT, "tls_ca_renewed", False),
        )
>>>>>>> 10ec9a90
        if self.charm.peers_data.get(Scope.UNIT, "tls_ca_renewing", False):
            rotation_happening = True
        if not self.charm.peers_data.get(Scope.UNIT, "tls_ca_renewed", False):
            logger.debug(
                f"TLS CA rotation ongoing in unit: {self.charm.unit.name}, will not update tls certificates."
            )
            rotation_complete = False

        for relation_type in [
            PeerRelationName,
            PeerClusterRelationName,
            PeerClusterOrchestratorRelationName,
        ]:
            for relation in self.model.relations[relation_type]:
                for unit in relation.units:
<<<<<<< HEAD
=======
                    logger.debug(
                        f"Checking unit {unit} in relation {relation}: \
                            tls_ca_renewing: {relation.data[unit].get('tls_ca_renewing')} \
                            | tls_ca_renewed: {relation.data[unit].get('tls_ca_renewed')}"
                    )
>>>>>>> 10ec9a90
                    if relation.data[unit].get("tls_ca_renewing"):
                        rotation_happening = True

                    if not relation.data[unit].get("tls_ca_renewed"):
                        logger.debug(
                            f"TLS CA rotation ongoing in unit {unit}, will not update tls certificates."
                        )
                        rotation_complete = False
<<<<<<< HEAD

        # if no unit is renewing the CA, or all of them renewed it, the rotation is complete
        return not rotation_happening or rotation_complete

=======
        logger.debug(
            "CA rotation happening in cluster: %s | \
                rotation complete in cluster: %s | return value: %s \
                ",
            rotation_happening,
            rotation_complete,
            not rotation_happening or rotation_complete,
        )
        # if no unit is renewing the CA, or all of them renewed it, the rotation is complete
        return not rotation_happening or rotation_complete

>>>>>>> 10ec9a90
    def ca_and_certs_rotation_complete_in_cluster(self) -> bool:
        """Check whether the CA rotation completed in all units."""
        rotation_complete = True

        # the current unit is not in the relation.units list
<<<<<<< HEAD
        if (
            self.charm.peers_data.get(Scope.UNIT, "tls_ca_renewing")
            or self.charm.peers_data.get(
                Scope.UNIT,
                "tls_ca_renewed",
            )
            or self.charm.peers_data.get(Scope.UNIT, "tls_configured") is not True
        ):
            logger.debug("TLS CA rotation ongoing on this unit.")
            return False

        for relation_type in [
            PeerRelationName,
            PeerClusterRelationName,
            PeerClusterOrchestratorRelationName,
        ]:
            for relation in self.model.relations[relation_type]:
                logger.debug(f"Checking relation {relation}: units: {relation.units}")
                for unit in relation.units:
                    if (
                        "tls_ca_renewing" in relation.data[unit]
                        or "tls_ca_renewed" in relation.data[unit]
                        or relation.data[unit].get("tls_configured") != "True"
                    ):
                        logger.debug(
                            f"TLS CA rotation not complete for unit {unit}: {relation} \
=======
        # if tls is not configured or in the middle of rotation, return False
        if not self.charm.peers_data.get(Scope.UNIT, "tls_configured", False) or (
            self.charm.peers_data.get(Scope.UNIT, "tls_ca_renewing", False)
            and not self.charm.peers_data.get(Scope.UNIT, "tls_ca_renewed", False)
        ):
            logger.debug("TLS CA and/or Cert rotation ongoing on this unit.")
            return False

        for relation_type in [
            PeerRelationName,
            PeerClusterRelationName,
            PeerClusterOrchestratorRelationName,
        ]:
            for relation in self.model.relations[relation_type]:
                logger.debug(f"Checking relation {relation}: units: {relation.units}")
                for unit in relation.units:

                    if relation.data[unit].get("tls_configured") != "True" or (
                        relation.data[unit].get("tls_ca_renewing", False)
                        and not relation.data[unit].get("tls_ca_renewed", False)
                    ):
                        logger.debug(
                            f"TLS CA and or Cert rotation not complete for unit {unit}: {relation} \
>>>>>>> 10ec9a90
                                | tls_ca_renewing: {relation.data[unit].get('tls_ca_renewing')} \
                                | tls_ca_renewed: {relation.data[unit].get('tls_ca_renewed')} \
                                | tls_configured: {relation.data[unit].get('tls_configured')}"
                        )
                        rotation_complete = False
                        break
        return rotation_complete

<<<<<<< HEAD
    def update_ca_rotation_flag_to_peer_cluster_relation(self, flag: str, operation: str) -> None:
        """Add or remove a CA rotation flag to all related peer clusters in large deployments."""
=======
    def update_tls_flag_to_peer_cluster_relation(
        self, flag: str, operation: Literal["add", "remove"]
    ) -> None:
        """Add or remove a TLS flag to all related peer clusters in large deployments."""
>>>>>>> 10ec9a90
        for relation_type in [PeerClusterRelationName, PeerClusterOrchestratorRelationName]:
            for relation in self.model.relations[relation_type]:
                if operation == "add":
                    relation.data[self.charm.unit][flag] = "True"
                elif operation == "remove":
                    relation.data[self.charm.unit].pop(flag, None)

    def on_ca_certs_rotation_complete(self) -> None:
        """Handle the completion of CA rotation."""
        logger.info("CA rotation completed. Deleting old CA and updating request bundle.")
        self.remove_old_ca()
        self.update_request_ca_bundle()

    def _add_ca_to_request_bundle(self, ca_cert: str) -> None:
        """Add the CA cert to the request bundle for the requests module."""
        bundle_path = Path(self.certs_path) / "chain.pem"
        if not bundle_path.exists():
            return

        bundle_content = bundle_path.read_text()
        if ca_cert not in bundle_content:
            bundle_path.write_text(f"{bundle_content}\n{ca_cert}")

    def _remove_ca_from_request_bundle(self, ca_cert: str) -> None:
        """Remove the CA cert from the request bundle for the requests module."""
        bundle_path = Path(self.certs_path) / "chain.pem"
        if not bundle_path.exists():
            return

        bundle_content = bundle_path.read_text()
        bundle_path.write_text(bundle_content.replace(ca_cert, ""))<|MERGE_RESOLUTION|>--- conflicted
+++ resolved
@@ -22,11 +22,7 @@
 import typing
 from os.path import exists
 from pathlib import Path
-<<<<<<< HEAD
-from typing import Any, Dict, List, Optional, Tuple, Union
-=======
 from typing import Any, Dict, List, Literal, Optional, Tuple, Union
->>>>>>> 10ec9a90
 
 from charms.opensearch.v0.constants_charm import (
     PeerClusterOrchestratorRelationName,
@@ -95,10 +91,6 @@
         self.peer_relation = peer_relation
         self.jdk_path = jdk_path
         self.certs_path = certs_path
-<<<<<<< HEAD
-        self.keytool = "wazuh-indexer.keytool"
-=======
->>>>>>> 10ec9a90
         self.certs = TLSCertificatesRequiresV3(charm, TLS_RELATION, expiry_notification_time=23)
 
         self.framework.observe(
@@ -568,52 +560,6 @@
             logging.error("CA cert  or truststore-password not found, quitting.")
             return False
 
-<<<<<<< HEAD
-        store_path = f"{self.certs_path}/{CA_ALIAS}.p12"
-
-        try:
-            run_cmd(
-                f"""{self.keytool} -changealias \
-                -alias {CA_ALIAS} \
-                -destalias {OLD_CA_ALIAS} \
-                -keystore {store_path} \
-                -storetype PKCS12
-            """,
-                f"-storepass {admin_secrets.get('truststore-password')}",
-            )
-            logger.info(f"Current CA {CA_ALIAS} was renamed to old-{CA_ALIAS}.")
-        except OpenSearchCmdError as e:
-            # This message means there was no "ca" alias or store before, if it happens ignore
-            if not (
-                f"Alias <{CA_ALIAS}> does not exist" in e.out
-                or "Keystore file does not exist" in e.out
-            ):
-                raise
-
-        with tempfile.NamedTemporaryFile(
-            mode="w+t", dir=self.charm.opensearch.paths.conf
-        ) as ca_tmp_file:
-            ca_tmp_file.write(secrets.get("ca-cert"))
-            ca_tmp_file.flush()
-
-            try:
-                run_cmd(
-                    f"""{self.keytool} -importcert \
-                    -trustcacerts \
-                    -noprompt \
-                    -alias {CA_ALIAS} \
-                    -keystore {store_path} \
-                    -file {ca_tmp_file.name} \
-                    -storetype PKCS12
-                """,
-                    f"-storepass {admin_secrets.get('truststore-password')}",
-                )
-                run_cmd(f"sudo chmod +r {store_path}")
-                logger.info("New CA was added to truststore.")
-            except OpenSearchCmdError as e:
-                logging.error(f"Error storing the ca-cert: {e}")
-                return False
-=======
         if not store_ca(
             alias=CA_ALIAS,
             store_pwd=admin_secrets.get("truststore-password"),
@@ -624,7 +570,6 @@
             return False
 
         self._add_ca_to_request_bundle(secrets.get("chain"))
->>>>>>> 10ec9a90
 
         self._add_ca_to_request_bundle(secrets.get("chain"))
 
@@ -633,10 +578,6 @@
     def read_stored_ca(self, alias: str = CA_ALIAS) -> Optional[str]:
         """Load stored CA cert."""
         secrets = self.charm.secrets.get_object(Scope.APP, CertType.APP_ADMIN.val, peek=True)
-<<<<<<< HEAD
-
-=======
->>>>>>> 10ec9a90
         ca_trust_store = f"{self.certs_path}/ca.p12"
         if not (exists(ca_trust_store) and secrets):
             return None
@@ -649,40 +590,6 @@
 
     def remove_old_ca(self) -> None:
         """Remove old CA cert from trust store."""
-<<<<<<< HEAD
-        ca_trust_store = f"{self.certs_path}/ca.p12"
-
-        secrets = self.charm.secrets.get_object(Scope.APP, CertType.APP_ADMIN.val, peek=True)
-        store_pwd = secrets.get("truststore-password")
-
-        try:
-            run_cmd(
-                f"""{self.keytool} \
-                -list \
-                -keystore {ca_trust_store} \
-                -storepass {store_pwd} \
-                -alias {OLD_CA_ALIAS} \
-                -storetype PKCS12"""
-            )
-        except OpenSearchCmdError as e:
-            # This message means there was no "ca" alias or store before, if it happens ignore
-            if f"Alias <{OLD_CA_ALIAS}> does not exist" in e.out:
-                return
-
-        old_ca_content = self.read_stored_ca(alias=OLD_CA_ALIAS)
-
-        run_cmd(
-            f"""{self.keytool} \
-            -delete \
-            -keystore {ca_trust_store} \
-            -storepass {store_pwd} \
-            -alias {OLD_CA_ALIAS} \
-            -storetype PKCS12"""
-        )
-        logger.info(f"Removed {OLD_CA_ALIAS} from truststore.")
-        # remove it from the request bundle
-        self._remove_ca_from_request_bundle(old_ca_content)
-=======
         secrets = self.charm.secrets.get_object(Scope.APP, CertType.APP_ADMIN.val, peek=True)
         trust_store_pwd = secrets.get("truststore-password")
         trust_store_path = f"{self.certs_path}/{CA_ALIAS}.p12"
@@ -695,7 +602,6 @@
         )
         # remove it from the request bundle
         self._remove_ca_from_request_bundle(old_ca)
->>>>>>> 10ec9a90
 
     def update_request_ca_bundle(self) -> None:
         """Create a new chain.pem file for requests module"""
@@ -722,47 +628,6 @@
         if not secrets.get("key"):
             logging.error("TLS key not found, quitting.")
             return
-<<<<<<< HEAD
-
-        try:
-            os.remove(store_path)
-        except OSError:
-            pass
-
-        tmp_key = tempfile.NamedTemporaryFile(
-            mode="w+t", suffix=".pem", dir=self.charm.opensearch.paths.conf
-        )
-        tmp_key.write(secrets.get("key"))
-        tmp_key.flush()
-        tmp_key.seek(0)
-
-        tmp_cert = tempfile.NamedTemporaryFile(
-            mode="w+t", suffix=".cert", dir=self.charm.opensearch.paths.conf
-        )
-        tmp_cert.write(secrets.get("cert"))
-        tmp_cert.flush()
-        tmp_cert.seek(0)
-
-        try:
-            cmd = f"""openssl pkcs12 -export \
-                -in {tmp_cert.name} \
-                -inkey {tmp_key.name} \
-                -out {store_path} \
-                -name {cert_name}
-            """
-            args = f"-passout pass:{secrets.get('keystore-password')}"
-            if secrets.get("key-password"):
-                args = f"{args} -passin pass:{secrets.get('key-password')}"
-
-            run_cmd(cmd, args)
-            run_cmd(f"sudo chmod +r {store_path}")
-        except OpenSearchCmdError as e:
-            logging.error(f"Error storing the TLS certificates for {cert_name}: {e}")
-        finally:
-            tmp_key.close()
-            tmp_cert.close()
-            logger.info(f"TLS certificate for {cert_name} stored.")
-=======
         logger.debug(f"Storing {cert_type.val} TLS resources on disk.")
         store_key_pair(
             name=cert_type.val,
@@ -772,7 +637,6 @@
             key=secrets.get("key"),
             key_pwd=secrets.get("key-password"),
         )
->>>>>>> 10ec9a90
 
     def all_tls_resources_stored(self, only_unit_resources: bool = False) -> bool:  # noqa: C901
         """Check if all TLS resources are stored on disk."""
@@ -785,23 +649,7 @@
         if not (current_ca := self.read_stored_ca()):
             return False
 
-<<<<<<< HEAD
-        # to make sure the content is processed correctly by openssl, temporary store it in a file
-        tmp_ca_file = tempfile.NamedTemporaryFile(mode="w+t", dir=self.charm.opensearch.paths.conf)
-        tmp_ca_file.write(current_ca)
-        tmp_ca_file.flush()
-        tmp_ca_file.seek(0)
-
-        try:
-            ca_issuer = run_cmd(f"openssl x509 -in {tmp_ca_file.name} -noout -issuer").out
-        except OpenSearchCmdError as e:
-            logger.error(f"Error reading the current truststore: {e}")
-            return False
-        finally:
-            tmp_ca_file.close()
-=======
         ca_issuer = get_cert_issuer(cert=current_ca)
->>>>>>> 10ec9a90
 
         for cert_type in cert_types:
             if not exists(f"{self.certs_path}/{cert_type}.p12"):
@@ -950,9 +798,6 @@
         """Check whether the CA rotation completed in all units."""
         rotation_happening = False
         rotation_complete = True
-<<<<<<< HEAD
-        # check current unit
-=======
 
         # check current unit
         logger.debug(
@@ -960,7 +805,6 @@
             self.charm.peers_data.get(Scope.UNIT, "tls_ca_renewing", False),
             self.charm.peers_data.get(Scope.UNIT, "tls_ca_renewed", False),
         )
->>>>>>> 10ec9a90
         if self.charm.peers_data.get(Scope.UNIT, "tls_ca_renewing", False):
             rotation_happening = True
         if not self.charm.peers_data.get(Scope.UNIT, "tls_ca_renewed", False):
@@ -976,14 +820,11 @@
         ]:
             for relation in self.model.relations[relation_type]:
                 for unit in relation.units:
-<<<<<<< HEAD
-=======
                     logger.debug(
                         f"Checking unit {unit} in relation {relation}: \
                             tls_ca_renewing: {relation.data[unit].get('tls_ca_renewing')} \
                             | tls_ca_renewed: {relation.data[unit].get('tls_ca_renewed')}"
                     )
->>>>>>> 10ec9a90
                     if relation.data[unit].get("tls_ca_renewing"):
                         rotation_happening = True
 
@@ -992,12 +833,6 @@
                             f"TLS CA rotation ongoing in unit {unit}, will not update tls certificates."
                         )
                         rotation_complete = False
-<<<<<<< HEAD
-
-        # if no unit is renewing the CA, or all of them renewed it, the rotation is complete
-        return not rotation_happening or rotation_complete
-
-=======
         logger.debug(
             "CA rotation happening in cluster: %s | \
                 rotation complete in cluster: %s | return value: %s \
@@ -1009,22 +844,17 @@
         # if no unit is renewing the CA, or all of them renewed it, the rotation is complete
         return not rotation_happening or rotation_complete
 
->>>>>>> 10ec9a90
     def ca_and_certs_rotation_complete_in_cluster(self) -> bool:
         """Check whether the CA rotation completed in all units."""
         rotation_complete = True
 
         # the current unit is not in the relation.units list
-<<<<<<< HEAD
-        if (
-            self.charm.peers_data.get(Scope.UNIT, "tls_ca_renewing")
-            or self.charm.peers_data.get(
-                Scope.UNIT,
-                "tls_ca_renewed",
-            )
-            or self.charm.peers_data.get(Scope.UNIT, "tls_configured") is not True
+        # if tls is not configured or in the middle of rotation, return False
+        if not self.charm.peers_data.get(Scope.UNIT, "tls_configured", False) or (
+            self.charm.peers_data.get(Scope.UNIT, "tls_ca_renewing", False)
+            and not self.charm.peers_data.get(Scope.UNIT, "tls_ca_renewed", False)
         ):
-            logger.debug("TLS CA rotation ongoing on this unit.")
+            logger.debug("TLS CA and/or Cert rotation ongoing on this unit.")
             return False
 
         for relation_type in [
@@ -1035,30 +865,6 @@
             for relation in self.model.relations[relation_type]:
                 logger.debug(f"Checking relation {relation}: units: {relation.units}")
                 for unit in relation.units:
-                    if (
-                        "tls_ca_renewing" in relation.data[unit]
-                        or "tls_ca_renewed" in relation.data[unit]
-                        or relation.data[unit].get("tls_configured") != "True"
-                    ):
-                        logger.debug(
-                            f"TLS CA rotation not complete for unit {unit}: {relation} \
-=======
-        # if tls is not configured or in the middle of rotation, return False
-        if not self.charm.peers_data.get(Scope.UNIT, "tls_configured", False) or (
-            self.charm.peers_data.get(Scope.UNIT, "tls_ca_renewing", False)
-            and not self.charm.peers_data.get(Scope.UNIT, "tls_ca_renewed", False)
-        ):
-            logger.debug("TLS CA and/or Cert rotation ongoing on this unit.")
-            return False
-
-        for relation_type in [
-            PeerRelationName,
-            PeerClusterRelationName,
-            PeerClusterOrchestratorRelationName,
-        ]:
-            for relation in self.model.relations[relation_type]:
-                logger.debug(f"Checking relation {relation}: units: {relation.units}")
-                for unit in relation.units:
 
                     if relation.data[unit].get("tls_configured") != "True" or (
                         relation.data[unit].get("tls_ca_renewing", False)
@@ -1066,7 +872,6 @@
                     ):
                         logger.debug(
                             f"TLS CA and or Cert rotation not complete for unit {unit}: {relation} \
->>>>>>> 10ec9a90
                                 | tls_ca_renewing: {relation.data[unit].get('tls_ca_renewing')} \
                                 | tls_ca_renewed: {relation.data[unit].get('tls_ca_renewed')} \
                                 | tls_configured: {relation.data[unit].get('tls_configured')}"
@@ -1075,15 +880,10 @@
                         break
         return rotation_complete
 
-<<<<<<< HEAD
-    def update_ca_rotation_flag_to_peer_cluster_relation(self, flag: str, operation: str) -> None:
-        """Add or remove a CA rotation flag to all related peer clusters in large deployments."""
-=======
     def update_tls_flag_to_peer_cluster_relation(
         self, flag: str, operation: Literal["add", "remove"]
     ) -> None:
         """Add or remove a TLS flag to all related peer clusters in large deployments."""
->>>>>>> 10ec9a90
         for relation_type in [PeerClusterRelationName, PeerClusterOrchestratorRelationName]:
             for relation in self.model.relations[relation_type]:
                 if operation == "add":
