# Copyright 2024 Canonical Ltd.
# See LICENSE file for licensing details.

"""Base class for Opensearch distributions."""
import json
import logging
import os
import pathlib
import random
import socket
import subprocess
import time
from abc import ABC, abstractmethod
from datetime import datetime
from functools import cached_property
from os.path import exists
from typing import Dict, List, Optional, Set, Tuple, Union

import requests
import urllib3.exceptions
from charms.opensearch.v0.constants_charm import GeneratedRoles
from charms.opensearch.v0.helper_charm import (
    format_unit_name,
    mask_sensitive_information,
)
from charms.opensearch.v0.helper_cluster import Node
from charms.opensearch.v0.helper_conf_setter import YamlConfigSetter
from charms.opensearch.v0.helper_http import error_http_retry_log
from charms.opensearch.v0.helper_networking import (
    get_host_ip,
    get_host_public_ip,
    is_reachable,
)
from charms.opensearch.v0.models import App, StartMode
from charms.opensearch.v0.opensearch_exceptions import (
    OpenSearchCmdError,
    OpenSearchError,
    OpenSearchHttpError,
    OpenSearchStartTimeoutError,
)
from charms.opensearch.v0.opensearch_internal_data import Scope
from pydantic.error_wrappers import ValidationError
from tenacity import (
    Retrying,
    retry,
    retry_if_exception_type,
    stop_after_attempt,
    wait_fixed,
)

# The unique Charmhub library identifier, never change it
LIBID = "7145c219467d43beb9c566ab4a72c454"

# Increment this major API version when introducing breaking changes
LIBAPI = 0

# Increment this PATCH version before using `charmcraft publish-lib` or reset
# to 0 if you are raising the major API version
LIBPATCH = 2


logger = logging.getLogger(__name__)


class Paths:
    """This class represents the group of Paths that need to be exposed."""

    def __init__(self, home: str, conf: str, data: str, logs: str, jdk: str, tmp: str, bin: str):
        """Constructor of Paths.

        Args:
            home: Home path of Opensearch, equivalent to the env variable ${OPENSEARCH_HOME}
            conf: Path to the config folder of opensearch
            data: Path to the data folder of opensearch
            logs: Path to the logs folder of opensearch
            jdk: Path of the jdk that comes bundled with the opensearch distro
            tmp: JNA temporary directory
            bin: optional, Path to the bin/ folder
        """
        self.home = home
        self.conf = conf
        self.plugins = f"{home}/plugins"
        self.data = data
        self.logs = logs
        self.jdk = jdk
        self.tmp = tmp
        self.bin = bin
        self.certs = f"{conf}/certificates"  # must be under config
        self.certs_relative = "certificates"
        self.seed_hosts = f"{conf}/unicast_hosts.txt"


class OpenSearchDistribution(ABC):
    """This class represents an interface for a Distributed Opensearch (snap, tarball, oci img)."""

    SERVICE_NAME = "daemon"

    def __init__(self, charm, peer_relation_name: str):
        self.paths = self._build_paths()
        self._set_env_variables()

        self.config = YamlConfigSetter(base_path=self.paths.conf)
        self._charm = charm
        self._peer_relation_name = peer_relation_name

    def install(self):
        """Install the package."""
        pass

    def start(self, wait_until_http_200: bool = True):
        """Start the opensearch service."""

        def _is_connected():
            return self.is_node_up() if wait_until_http_200 else self.is_started()

        if self.is_started():
            return

        # start the opensearch service
        self._start_service()

        start = datetime.now()
        while not (connected := _is_connected()) and (datetime.now() - start).seconds < 180:
            time.sleep(3)
        if not connected:
            logger.debug(f"waited {datetime.now() - start} opensearch did not start")
            raise OpenSearchStartTimeoutError()

    def restart(self):
        """Restart the opensearch service."""
        if self.is_started():
            self.stop()

        self.start()

    def stop(self):
        """Stop OpenSearch."""
        # stop the opensearch service
        self._stop_service()

        start = datetime.now()
        while self.is_started() and (datetime.now() - start).seconds < 60:
            time.sleep(3)

    @abstractmethod
    def _start_service(self):
        """Start the opensearch service."""
        pass

    @abstractmethod
    def _stop_service(self):
        """Stop the opensearch service."""
        pass

    @abstractmethod
    def is_service_started(self, paused: Optional[bool] = False) -> bool:
        """Check if the snap service and JVM process are running.

        Set paused=True if the process was intentionally paused.
        """
        pass

    @abstractmethod
    def start_service_only(self):
        """Start the actual service only (snap / pebble)."""
        pass

    def is_started(self) -> bool:
        """Check if OpenSearch is started."""
        reachable = is_reachable(self.host, self.port)
        if not reachable:
            logger.debug("Cannot connect to the OpenSearch server...")

        return reachable

    @abstractmethod
    def is_failed(self) -> bool:
        """Check if OpenSearch daemon has failed."""
        pass

    def is_node_up(self, host: Optional[str] = None) -> bool:
        """Get status of node. This assumes OpenSearch is Running.

        Defaults to this unit
        """
        host = host or self.host
        if not is_reachable(host, self.port):
            return False

        try:
            resp_code = self.request(
                "GET",
                "/",
                host=host,
                check_hosts_reach=False,
                resp_status_code=True,
                timeout=1,
            )
            return resp_code < 400
        except (OpenSearchHttpError, Exception) as e:
            logger.debug(f"Error when checking if host {host} is up: {e}")
            return False

    def run_bin(self, bin_script_name: str, args: str = None, stdin: str = None) -> str:
        """Run opensearch provided bin command, through the snap.

        Args:
            bin_script_name: opensearch script located in OPENSEARCH_BIN to be executed
            args: arguments passed to the script
            stdin: string input to be passed on the standard input of the subprocess.
        """
<<<<<<< HEAD
        opensearch_command = f"wazuh-indexer.{bin_script_name}"
=======
        opensearch_command = f"opensearch.{bin_script_name}"
>>>>>>> 10ec9a90
        return self._run_cmd(opensearch_command, args, stdin=stdin)

    def run_script(self, script_name: str, args: str = None):
        """Run script provided by Opensearch in another directory, relative to OPENSEARCH_HOME."""
        script_path = f"{self.paths.home}/{script_name}"
        if not os.access(script_path, os.X_OK):
            self._run_cmd(f"chmod a+x {script_path}")

<<<<<<< HEAD
        self._run_cmd(f"snap run --shell wazuh-indexer.daemon -- {script_path}", args)
=======
        self._run_cmd(f"snap run --shell opensearch.daemon -- {script_path}", args)
>>>>>>> 10ec9a90

    def request(  # noqa
        self,
        method: str,
        endpoint: str,
        payload: Optional[Union[str, Dict[str, any], List[Dict[str, any]]]] = None,
        host: Optional[str] = None,
        alt_hosts: Optional[List[str]] = None,
        check_hosts_reach: bool = True,
        resp_status_code: bool = False,
        retries: int = 0,
        ignore_retry_on: Optional[List] = None,
        timeout: int = 5,
        cert_files: Optional[Tuple[str]] = None,
    ) -> Union[Dict[str, any], List[any], int]:
        """Make an HTTP request.

        Args:
            method: matching the known http methods.
            endpoint: relative to the base uri.
            payload: str, JSON obj or array body payload.
            host: host of the node we wish to make a request on, by default current host.
            alt_hosts: in case the default host is unreachable, fallback/alternative hosts.
            check_hosts_reach: if true, performs a ping for each host
            resp_status_code: whether to only return the HTTP code from the response.
            retries: number of retries
            ignore_retry_on: don't retry for specific error codes
            timeout: number of seconds before a timeout happens
            cert_files: tuple of cert and key files to use for authentication

        Raises:
            ValueError if method or endpoint are missing
            OpenSearchHttpError if hosts are unreachable
        """

        def call(urls: List[str]) -> requests.Response:
            """Performs an HTTP request."""
            random.shuffle(urls)

            for attempt in Retrying(
                retry=retry_if_exception_type(requests.RequestException)
                | retry_if_exception_type(urllib3.exceptions.HTTPError),
                stop=stop_after_attempt(retries),
                wait=wait_fixed(1),
                before_sleep=error_http_retry_log(logger, retries, method, urls, payload),
                reraise=True,
            ):
                with attempt, requests.Session() as s:
                    url = urls[(attempt.retry_state.attempt_number - 1) % len(urls)]
                    admin_field = self._charm.secrets.password_key("admin")
                    if cert_files:
                        s.cert = cert_files
                    else:
                        s.auth = ("admin", self._charm.secrets.get(Scope.APP, admin_field))

                    request_kwargs = {
                        "method": method.upper(),
                        "url": url,
                        "verify": f"{self.paths.certs}/chain.pem",
                        "headers": {
                            "Accept": "application/json",
                            "Content-Type": "application/json",
                        },
                        "timeout": (timeout, timeout),
                    }
                    if payload:
                        request_kwargs["data"] = (
                            json.dumps(payload) if not isinstance(payload, str) else payload
                        )

                    response = s.request(**request_kwargs)
                    try:
                        response.raise_for_status()
                    except requests.RequestException as ex:
                        if ex.response.status_code in (ignore_retry_on or []):
                            raise OpenSearchHttpError(
                                response_text=ex.response.text,
                                response_code=ex.response.status_code,
                            )
                        raise

                    return response

        if None in [endpoint, method]:
            raise ValueError("endpoint or method missing")

        if endpoint.startswith("/"):
            endpoint = endpoint[1:]

        urls = []
        for host_candidate in (host or self.host, *(alt_hosts or [])):
            if check_hosts_reach and not self.is_node_up(host_candidate):
                continue
            urls.append(f"https://{host_candidate}:{self.port}/{endpoint}")
        if not urls:
            raise OpenSearchHttpError(
                f"Host {host or self.host}:{self.port} and alternative_hosts: {alt_hosts or []} not reachable."
            )

        resp = None
        try:
            resp = call(urls)
            if resp_status_code:
                return resp.status_code

            return resp.json()
        except OpenSearchHttpError as e:
            if resp_status_code:
                return e.response_code
            raise
        except (requests.RequestException, urllib3.exceptions.HTTPError) as e:
            if not isinstance(e, requests.RequestException) or e.response is None:
                raise OpenSearchHttpError(response_text=str(e))

            if resp_status_code:
                return e.response.status_code

            raise OpenSearchHttpError(
                response_text=e.response.text, response_code=e.response.status_code
            )
        except requests.JSONDecodeError:
            raise OpenSearchHttpError(response_text=resp.text)
        except Exception as e:
            raise OpenSearchHttpError(response_text=str(e))

    def write_file(self, path: str, data: str, override: bool = True):
        """Persists data into file. Useful for files generated on the fly, such as certs etc."""
        if not override and exists(path):
            return

        parent_dir_path = "/".join(path.split("/")[:-1])
        if parent_dir_path:
            pathlib.Path(parent_dir_path).mkdir(parents=True, exist_ok=True)

        with open(path, mode="w") as f:
            f.write(data)

    @staticmethod
    @retry(stop=stop_after_attempt(3), wait=wait_fixed(0.5), reraise=True)
    def _run_cmd(command: str, args: str = None, stdin: str = None) -> str:
        """Run command.

        Arg:
            command: can contain arguments
            args: command line arguments
            stdin: string input to be passed on the standard input of the subprocess

        Returns the stdout
        """
        command_with_args = command
        if args is not None:
            command_with_args = f"{command} {args}"

        # only log the command and no arguments to avoid logging sensitive information
        command = mask_sensitive_information(command_with_args)
        logger.debug(f"Executing command: {command}")

        try:
            output = subprocess.run(
                command_with_args,
                input=stdin,
                stdout=subprocess.PIPE,
                stderr=subprocess.PIPE,
                shell=True,
                text=True,
                encoding="utf-8",
                timeout=60,
                env=os.environ,
            )

            logger.debug(f"{command}:\n{output.stdout}")

            if output.returncode != 0:
                logger.debug(f"{command}:\n Stderr: {output.stderr}\n Stdout: {output.stdout}")
                raise OpenSearchCmdError(output.stderr)
        except (TimeoutError, subprocess.TimeoutExpired) as e:
            raise OpenSearchCmdError(e)
        return output.stdout.strip()

    @abstractmethod
    def _build_paths(self) -> Paths:
        """Build the Paths object."""
        pass

    def _set_env_variables(self):
        """Set the necessary environment variables."""
        os.environ["OPENSEARCH_HOME"] = self.paths.home
        os.environ["JAVA_HOME"] = self.paths.jdk
        os.environ["OPENSEARCH_JAVA_HOME"] = self.paths.jdk
        os.environ["OPENSEARCH_PATH_CONF"] = self.paths.conf
        os.environ["OPENSEARCH_TMPDIR"] = self.paths.tmp
        os.environ["OPENSEARCH_PLUGINS"] = self.paths.plugins

    @cached_property
    def node_id(self) -> str:
        """Get the OpenSearch node id corresponding to the current unit."""
        nodes = self.request("GET", "/_nodes").get("nodes")

        for n_id, node in nodes.items():
            if node["name"] == self._charm.unit_name:
                return n_id

    @property
    def roles(self) -> List[str]:
        """Get the list of the roles assigned to this node."""
        try:
            nodes = self.request("GET", f"/_nodes/{self.node_id}", alt_hosts=self._charm.alt_hosts)
            return nodes["nodes"][self.node_id]["roles"]
        except OpenSearchHttpError:
            return self.config.load("opensearch.yml")["node.roles"]

    @property
    def host(self) -> str:
        """Host IP address of the current node."""
        return get_host_ip(self._charm, self._peer_relation_name)

    @property
    def network_hosts(self) -> List[str]:
        """All HTTP/Transport hosts for the current node."""
        return [socket.getfqdn(), self.host]

    @property
    def public_address(self) -> str:
        """Get the public bind address of this unit."""
        return get_host_public_ip() or str(
            self._charm.model.get_binding(self._peer_relation_name).network.ingress_address
        )

    @property
    def port(self) -> int:
        """Return Port of OpenSearch."""
        return 9200

    def current(self) -> Node:  # noqa: C901
        """Returns current Node."""
        try:
            nodes = self.request("GET", f"/_nodes/{self.node_id}", alt_hosts=self._charm.alt_hosts)

            current_node = nodes["nodes"][self.node_id]
            return Node(
                name=current_node["name"],
                roles=current_node["roles"],
                ip=current_node["ip"],
                app=App(id=current_node["attributes"]["app_id"]),
                unit_number=self._charm.unit_id,
                temperature=current_node.get("attributes", {}).get("temp"),
            )

        except OpenSearchHttpError:

            # we try to get the most accurate description of the node from the static config
            conf = self.config.load("opensearch.yml")

            # also, if possible we rely on the Deployment Description (databag)
            deployment_desc = self._charm.opensearch_peer_cm.deployment_desc()

            # Application Priority: Deployment Description
            # Reason: No reason to re-construct the App object
            #  - it's available 99% of scenarios
            #  - it's the same object as a re-constructed one (i.e. no dynamic changes on App)
            if deployment_desc is None:
                try:
                    app = App(id=conf.get("node.attr.app_id"))
                except ValidationError:
                    raise OpenSearchError("Can not determine app details.")
            else:
                app = deployment_desc.app

            # Roles (Temperature) Priority: local config
            # Reason:
            #  - Deployment Description is holding "expected state" (that may not be applied)
            #  - Static config holds the currently applied settings
            try:
                roles = conf["node.roles"]
            except KeyError:
                if deployment_desc:
                    if deployment_desc.start == StartMode.WITH_PROVIDED_ROLES:
                        roles = deployment_desc.config.roles
                    else:
                        roles = GeneratedRoles
                else:
                    raise OpenSearchError("Can not determine roles.")

            temperature = None
            try:
                temperature = conf["node.attr.temp"]
            except KeyError:
                if deployment_desc:
                    temperature = deployment_desc.config.data_temperature

            return Node(
                # NOTE: We are NOT using self._charm.unit_name, as it refers to deployment_desc()
                # that is not to be assumed to be always available at this point
                name=format_unit_name(self._charm.unit, app=app),
                roles=roles,
                ip=self._charm.unit_ip,
                app=app,
                unit_number=self._charm.unit_id,
                temperature=temperature,
            )

    @staticmethod
    def normalize_allocation_exclusions(exclusions: Union[List[str], Set[str], str]) -> Set[str]:
        """Normalize a list of allocation exclusions into a set."""
        if type(exclusions) is list:
            exclusions = set(exclusions)
        elif type(exclusions) is str:
            exclusions = set(exclusions.split(","))

        return exclusions

    @cached_property
    def version(self) -> str:
        """Returns the version number of this opensearch instance.

        Raises:
            OpenSearchError if the GET request fails.
        """
        # Will have a format similar to:
        # Version: 2.14.0, Build: tar/.../2024-05-27T21:17:37.476666822Z, JVM: 21.0.2
        output = self.run_bin("opensearch-bin", "--version 2>/dev/null")
        logger.debug(f"version call output: {output}")
        return output.split(", ")[0].split(": ")[1]

    def meminfo(self) -> dict[str, float]:
        """Read the /proc/meminfo file and return the values.

        According to the kernel source code, the values are always in kB:
            https://github.com/torvalds/linux/blob/
                2a130b7e1fcdd83633c4aa70998c314d7c38b476/fs/proc/meminfo.c#L31
        """
        with open("/proc/meminfo") as f:
            meminfo = f.read().split("\n")
            meminfo = [line.split() for line in meminfo if line.strip()]

        return {line[0][:-1]: float(line[1]) for line in meminfo}

    def _apply_system_requirement(self, system_requirement: str, value: int) -> bool:
        """Apply a system requirement."""
        try:
            self._run_cmd(f"sysctl -w {system_requirement}={value}")
            return int(self._run_cmd(f"sysctl -n {system_requirement}")) == value
        except OpenSearchCmdError:
            return False

    def _get_kernel_property_value(self, prop: str) -> int:
        """Get the value of a kernel parameter."""
        return int(self._run_cmd(f"sysctl -n {prop}"))

    def check_missing_system_requirements(self) -> List[str]:
        """Checks the system requirements."""
        missing_requirements = []

        prop, val = "vm.max_map_count", 262144
        if self._get_kernel_property_value(prop) < val and not self._apply_system_requirement(
            prop, val
        ):
            missing_requirements.append(f"{prop} should be at least {val}")

        prop, val = "vm.swappiness", 0
        if self._get_kernel_property_value(prop) > val and not self._apply_system_requirement(
            prop, 0
        ):
            missing_requirements.append(f"{prop} should be at most {val}")

        prop, val = "net.ipv4.tcp_retries2", 5
        if self._get_kernel_property_value(prop) > val and not self._apply_system_requirement(
            prop, val
        ):
            missing_requirements.append(f"{prop} should be at most {val}")

<<<<<<< HEAD
        return missing_requirements

    @cached_property
    def version(self) -> str:
        """Returns the version number of this opensearch instance.

        Raises:
            OpenSearchError if the GET request fails.
        """
        # Will have a format similar to:
        # Version: 2.14.0, Build: tar/.../2024-05-27T21:17:37.476666822Z, JVM: 21.0.2
        output = self.run_bin("opensearch-bin", "--version 2>/dev/null")
        logger.debug(f"version call output: {output}")
        return output.split(", ")[0].split(": ")[1]
=======
        if missing_requirements:
            logger.error("Missing system requirements: %s", missing_requirements)
        return missing_requirements
>>>>>>> 10ec9a90
<|MERGE_RESOLUTION|>--- conflicted
+++ resolved
@@ -209,11 +209,7 @@
             args: arguments passed to the script
             stdin: string input to be passed on the standard input of the subprocess.
         """
-<<<<<<< HEAD
-        opensearch_command = f"wazuh-indexer.{bin_script_name}"
-=======
         opensearch_command = f"opensearch.{bin_script_name}"
->>>>>>> 10ec9a90
         return self._run_cmd(opensearch_command, args, stdin=stdin)
 
     def run_script(self, script_name: str, args: str = None):
@@ -222,11 +218,7 @@
         if not os.access(script_path, os.X_OK):
             self._run_cmd(f"chmod a+x {script_path}")
 
-<<<<<<< HEAD
-        self._run_cmd(f"snap run --shell wazuh-indexer.daemon -- {script_path}", args)
-=======
         self._run_cmd(f"snap run --shell opensearch.daemon -- {script_path}", args)
->>>>>>> 10ec9a90
 
     def request(  # noqa
         self,
@@ -598,23 +590,6 @@
         ):
             missing_requirements.append(f"{prop} should be at most {val}")
 
-<<<<<<< HEAD
-        return missing_requirements
-
-    @cached_property
-    def version(self) -> str:
-        """Returns the version number of this opensearch instance.
-
-        Raises:
-            OpenSearchError if the GET request fails.
-        """
-        # Will have a format similar to:
-        # Version: 2.14.0, Build: tar/.../2024-05-27T21:17:37.476666822Z, JVM: 21.0.2
-        output = self.run_bin("opensearch-bin", "--version 2>/dev/null")
-        logger.debug(f"version call output: {output}")
-        return output.split(", ")[0].split(": ")[1]
-=======
         if missing_requirements:
             logger.error("Missing system requirements: %s", missing_requirements)
-        return missing_requirements
->>>>>>> 10ec9a90
+        return missing_requirements