--- conflicted
+++ resolved
@@ -6,11 +6,7 @@
 import json
 import logging
 from hashlib import sha1
-<<<<<<< HEAD
-from typing import TYPE_CHECKING, Any, Dict, List, MutableMapping, Optional, Union
-=======
 from typing import TYPE_CHECKING, Any, Dict, List, MutableMapping, Optional
->>>>>>> 1699feaa
 
 from charms.opensearch.v0.constants_charm import (
     AZURE_RELATION,
@@ -382,10 +378,6 @@
         )
 
         # compute the data that needs to be broadcast to all related clusters (success or error)
-<<<<<<< HEAD
-        # if rel_data is an error, prepare to broadcast it to all related clusters
-        rel_data = self._rel_data(deployment_desc, orchestrators)
-=======
         rel_data = self._rel_data(deployment_desc)
         # replace the plaintext credentials in
         # rel_data with their corresponding secret IDs
@@ -395,15 +387,6 @@
         self._grant_rel_data_secrets(rel_data_redacted_dict, all_relation_ids)
 
         rel_err_data = self._rel_err_data(deployment_desc, orchestrators, rel_data)
->>>>>>> 1699feaa
-
-        # if rel_data is NOT an error, we will replace the plaintext credentials in
-        # the object, with their corresponding secret IDs
-        if isinstance(rel_data, PeerClusterRelData):
-            rel_data_redacted_dict = self._rel_data_redacted_dict(rel_data)
-
-            # grant the secrets inside the rel_data to all the related clusters
-            self._grant_rel_data_secrets(rel_data_redacted_dict, all_relation_ids)
 
         # exit if current cluster should not have been considered a provider
         if self._notify_if_wrong_integration(rel_err_data, all_relation_ids) and event_rel_id:
@@ -426,13 +409,7 @@
         orchestrators[f"{cluster_type}_app"] = deployment_desc.app.to_dict()
         self.charm.peers_data.put_object(Scope.APP, "orchestrators", orchestrators)
 
-<<<<<<< HEAD
-        should_defer = False
-        if isinstance(rel_data, PeerClusterRelErrorData):
-            should_defer = rel_data.should_wait
-=======
         should_defer = rel_err_data and rel_err_data.should_wait
->>>>>>> 1699feaa
 
         # save the orchestrators of this fleet
         has_units = self.charm.app.planned_units() > 0
@@ -461,24 +438,8 @@
             # there is no error to broadcast - we clear any previously broadcasted error
             if not rel_err_data:
                 self.delete_from_rel("error_data", rel_id=rel_id)
-<<<<<<< HEAD
-                # we add the hash of the rel_data to only emit a change event
-                # if the data has actually changed
-                self.put_in_rel(
-                    data={
-                        "data": json.dumps(rel_data_redacted_dict),
-                        "rel_data_hash": sha1(
-                            json.dumps(rel_data.to_dict(), sort_keys=True).encode()
-                        ).hexdigest(),
-                    },
-                    rel_id=rel_id,
-                )
-            else:
-                self.put_in_rel(data={"error_data": rel_data.to_str()}, rel_id=rel_id)
-=======
             else:
                 self.put_in_rel(data={"error_data": rel_err_data.to_str()}, rel_id=rel_id)
->>>>>>> 1699feaa
 
             # if no planned units, delete relation data as it won't get updated
             if not has_units:
@@ -570,16 +531,6 @@
             if not self.charm.model.get_relation(AZURE_RELATION):
                 return None
 
-<<<<<<< HEAD
-            if not self.charm.backup.client.get_azure_connection_info().get("storage-account"):
-                return None
-
-            # As the main orchestrator, this application must set the S3 information.
-            storage_account = self.charm.backup.client.get_azure_connection_info().get(
-                "storage-account"
-            )
-            secret_key = self.charm.backup.client.get_azure_connection_info().get("secret-key")
-=======
             azure_storage_conn_info = self.charm.backup.client.get_azure_storage_connection_info()
             if not azure_storage_conn_info.get("storage-account"):
                 return None
@@ -587,7 +538,6 @@
             # As the main orchestrator, this application must set the S3 information.
             storage_account = azure_storage_conn_info.get("storage-account")
             secret_key = azure_storage_conn_info.get("secret-key")
->>>>>>> 1699feaa
 
             # set the secrets in the charm
             # TODO Move this to azure relation and include both in one secret
@@ -637,14 +587,8 @@
 
     def _rel_data(
         self,
-<<<<<<< HEAD
-        deployment_desc: DeploymentDescription,
-        orchestrators: PeerClusterOrchestrators,
-    ) -> Union[PeerClusterRelData, PeerClusterRelErrorData]:
-=======
         deployment_desc: Optional[DeploymentDescription],
     ) -> Optional[PeerClusterRelData]:
->>>>>>> 1699feaa
         """Build and return the peer cluster rel data to be shared with requirer sub-clusters."""
         # returns None if this cluster is not fully ready, or if the admin user
         # is not initialized
@@ -659,37 +603,7 @@
 
         cm_nodes = []
         try:
-<<<<<<< HEAD
-            return PeerClusterRelData(
-                cluster_name=deployment_desc.config.cluster_name,
-                cm_nodes=self._fetch_local_cm_nodes(deployment_desc),
-                credentials=PeerClusterRelDataCredentials(
-                    admin_username=AdminUser,
-                    admin_password=self.secrets.get(
-                        Scope.APP, self.secrets.password_key(AdminUser)
-                    ),
-                    admin_password_hash=self.secrets.get(
-                        Scope.APP, self.secrets.hash_key(AdminUser)
-                    ),
-                    kibana_password=self.secrets.get(
-                        Scope.APP, self.secrets.password_key(KibanaserverUser)
-                    ),
-                    kibana_password_hash=self.secrets.get(
-                        Scope.APP, self.secrets.hash_key(KibanaserverUser)
-                    ),
-                    monitor_password=self.secrets.get(
-                        Scope.APP, self.secrets.password_key(COSUser)
-                    ),
-                    admin_tls=self.secrets.get_object(Scope.APP, CertType.APP_ADMIN.val),
-                    s3=self._s3_credentials(deployment_desc),
-                    azure=self._azure_credentials(deployment_desc),
-                ),
-                deployment_desc=deployment_desc,
-                security_index_initialised=self._get_security_index_initialised(),
-            )
-=======
             cm_nodes = self._fetch_local_cm_nodes(deployment_desc)
->>>>>>> 1699feaa
         except OpenSearchHttpError:
             logger.warning(f"Could not fetch nodes in related {deployment_desc.typ} sub-cluster")
 
@@ -725,14 +639,9 @@
 
     def _rel_err_data(  # noqa: C901
         self,
-<<<<<<< HEAD
-        deployment_desc: DeploymentDescription,
-        orchestrators: PeerClusterOrchestrators,
-=======
         deployment_desc: Optional[DeploymentDescription],
         orchestrators: PeerClusterOrchestrators,
         rel_data: Optional[PeerClusterRelData],
->>>>>>> 1699feaa
     ) -> Optional[PeerClusterRelErrorData]:
         """Build error peer relation data object."""
         should_sever_relation, should_retry, blocked_msg = False, True, None
@@ -832,12 +741,6 @@
             if node.is_cm_eligible() and node.app.id == deployment_desc.app.id
         ]
 
-<<<<<<< HEAD
-    def _rel_data_redacted_dict(self, rel_data: PeerClusterRelData) -> dict[str, Any]:
-        """Replace the secrets' plain text content in the rel data by their IDs."""
-        # hide the secrets and instead pass their ids so that
-        # they can be fetched when needed in the requirer side
-=======
     def _rel_data_redacted_dict(
         self, rel_data: Optional[PeerClusterRelData]
     ) -> Optional[dict[str, Any]]:
@@ -848,7 +751,6 @@
         if not rel_data:
             return None
 
->>>>>>> 1699feaa
         redacted_dict = rel_data.to_dict()
 
         redacted_dict["credentials"] = {
@@ -898,11 +800,6 @@
         return redacted_dict
 
     def _grant_rel_data_secrets(  # noqa: C901
-<<<<<<< HEAD
-        self, rel_data_secret_content: dict[str, Any], all_rel_ids: list[int]
-    ):
-        """Grant the secrets to all the related apps."""
-=======
         self, rel_data_secret_content: Optional[dict[str, Any]], all_rel_ids: list[int]
     ):
         """Grant the secrets to all the related apps."""
@@ -910,7 +807,6 @@
         if not rel_data_secret_content:
             return
 
->>>>>>> 1699feaa
         credentials = rel_data_secret_content["credentials"]
         for key, secret_id in credentials.items():
             # admin-username is not secrets
@@ -1124,7 +1020,6 @@
             Scope.APP,
             self.secrets.hash_key(AdminUser),
             data.credentials.admin_password_hash,
-<<<<<<< HEAD
         )
         self.secrets.put(
             Scope.APP,
@@ -1138,21 +1033,6 @@
         )
         self.secrets.put(
             Scope.APP,
-=======
-        )
-        self.secrets.put(
-            Scope.APP,
-            self.secrets.password_key(KibanaserverUser),
-            data.credentials.kibana_password,
-        )
-        self.secrets.put(
-            Scope.APP,
-            self.secrets.hash_key(KibanaserverUser),
-            data.credentials.kibana_password_hash,
-        )
-        self.secrets.put(
-            Scope.APP,
->>>>>>> 1699feaa
             self.secrets.password_key(COSUser),
             data.credentials.monitor_password,
         )
