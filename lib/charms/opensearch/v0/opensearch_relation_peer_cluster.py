--- conflicted
+++ resolved
@@ -531,10 +531,7 @@
     def _azure_credentials(
         self, deployment_desc: DeploymentDescription
     ) -> Optional[AzureRelDataCredentials]:
-<<<<<<< HEAD
-=======
         """Retrieve Azure storage credentials."""
->>>>>>> 68472d25
         if deployment_desc.typ == DeploymentType.MAIN_ORCHESTRATOR:
             if not self.charm.model.get_relation(AZURE_RELATION):
                 return None
@@ -543,11 +540,7 @@
             if not azure_storage_conn_info.get("storage-account"):
                 return None
 
-<<<<<<< HEAD
-            # As the main orchestrator, this application must set the S3 information.
-=======
             # As the main orchestrator, this application must set the azure information.
->>>>>>> 68472d25
             storage_account = azure_storage_conn_info.get("storage-account")
             secret_key = azure_storage_conn_info.get("secret-key")
 
@@ -586,15 +579,9 @@
             # TODO Move this to s3 relation and include both in one secret
             self.charm.secrets.put(Scope.APP, "s3-access-key", access_key)
             self.charm.secrets.put(Scope.APP, "s3-secret-key", secret_key)
-<<<<<<< HEAD
 
             return S3RelDataCredentials(access_key=access_key, secret_key=secret_key)
 
-=======
-
-            return S3RelDataCredentials(access_key=access_key, secret_key=secret_key)
-
->>>>>>> 68472d25
         if not self.charm.secrets.get(Scope.APP, "s3-access-key"):
             return None
 
@@ -614,21 +601,12 @@
         if not deployment_desc:
             logger.debug("Cluster not ready to populate relation data")
             return None
-<<<<<<< HEAD
 
         credentials = self._rel_data_credentials(deployment_desc)
         if not credentials:
             logger.debug("Admin user not initialized. Relation data not ready")
             return None
 
-=======
-
-        credentials = self._rel_data_credentials(deployment_desc)
-        if not credentials:
-            logger.debug("Admin user not initialized. Relation data not ready")
-            return None
-
->>>>>>> 68472d25
         cm_nodes = []
         try:
             cm_nodes = self._fetch_local_cm_nodes(deployment_desc)
@@ -1066,7 +1044,6 @@
             Scope.APP,
             self.secrets.password_key(KibanaserverUser),
             data.credentials.kibana_password,
-<<<<<<< HEAD
         )
         self.secrets.put(
             Scope.APP,
@@ -1075,16 +1052,6 @@
         )
         self.secrets.put(
             Scope.APP,
-=======
-        )
-        self.secrets.put(
-            Scope.APP,
-            self.secrets.hash_key(KibanaserverUser),
-            data.credentials.kibana_password_hash,
-        )
-        self.secrets.put(
-            Scope.APP,
->>>>>>> 68472d25
             self.secrets.password_key(COSUser),
             data.credentials.monitor_password,
         )
@@ -1201,10 +1168,6 @@
         current_app = PeerClusterApp(
             app=deployment_desc.app,
             planned_units=self.charm.app.planned_units(),
-<<<<<<< HEAD
-            units=[format_unit_name(u, app=deployment_desc.app) for u in all_units(self.charm)],
-            roles=deployment_desc.config.roles,
-=======
             units=[
                 format_unit_name(unit, app=deployment_desc.app) for unit in all_units(self.charm)
             ],
@@ -1213,7 +1176,6 @@
                 if deployment_desc.start == StartMode.WITH_PROVIDED_ROLES
                 else ClusterTopology.generated_roles()
             ),
->>>>>>> 68472d25
         )
         self.put_in_rel(data={"app": current_app.to_str()}, rel_id=rel_id)
 
