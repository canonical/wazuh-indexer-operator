# Copyright 2024 Canonical Ltd.
# See LICENSE file for licensing details.

"""In this file we declare the constants and enums used by the charm."""

# The unique Charmhub library identifier, never change it
LIBID = "a8e3e482b22f4552ad6211ea77b46f7b"

# Increment this major API version when introducing breaking changes
LIBAPI = 0

# Increment this PATCH version before using `charmcraft publish-lib` or reset
# to 0 if you are raising the major API version
LIBPATCH = 1


# Blocked statuses
WaitingToStart = "Waiting for OpenSearch to start..."
InstallError = "Could not install OpenSearch."
CertsExpirationError = "The certificates: {} need to be refreshed."
WaitingForBusyShards = "Some shards are still initializing / relocating."
WaitingForSpecificBusyShards = "The shards: {} need to complete building."
ExclusionFailed = "The {} exclusion(s) of this node failed."
AllocationExclusionFailed = "The exclusion of this node from the allocations failed."
VotingExclusionFailed = "The exclusion of this node from the voting list failed."
ServiceStartError = "An error occurred during the start of the OpenSearch service."
ServiceStopped = "The OpenSearch service stopped."
ServiceStopFailed = "An error occurred while attempting to stop the OpenSearch service."
ServiceIsStopping = "The OpenSearch service is stopping."
AdminUserNotConfigured = "Waiting for the admin user to be fully configured..."
TLSNotFullyConfigured = "Waiting for TLS to be fully configured..."
TLSRelationMissing = "Missing TLS relation with this cluster."
TLSRelationBrokenError = (
    "Relation broken with the TLS Operator while TLS not fully configured. Stopping OpenSearch."
)
NoNodeUpInCluster = "No node is up in this cluster."
TooManyNodesRemoved = (
    "Too many nodes being removed at the same time, please scale your application up."
)
ClusterHealthRed = "1 or more 'primary' shards are not assigned, please scale your application up."
ClusterHealthUnknown = "No unit online, cannot determine if it's safe to scale-down."
ClusterHealthYellow = (
    "1 or more 'replica' shards are not assigned, please scale your application up."
)
ClusterHealthRedUpgrade = (
    "1 or more 'primary' shards are not assigned in the cluster. Fix unhealthy units"
)
IndexCreationFailed = "failed to create {index} index - deferring index-requested event..."
UserCreationFailed = "failed to create users for {rel_name} relation {id}"

CmVoRolesProvidedInvalid = (
    "cluster_manager and voting_only roles cannot be both set on the same nodes."
)
CMRoleRemovalForbidden = "Removal of cluster_manager role from deployment not allowed."
DataRoleRemovalForbidden = (
    "Removal of data role from current deployment not allowed - the data cannot be reallocated."
)
PClusterNoRelation = "Cannot start. Waiting for peer cluster relation..."
PClusterOrchestratorsRemoved = (
    "Main-cluster-orchestrator removed, and no failover cluster related."
)
PClusterWrongRelation = "Cluster name don't match with related cluster. Remove relation."
PClusterWrongRolesProvided = "Cannot start cluster with current set of roles."
PClusterNoDataNode = "Cannot run cluster with current roles. Waiting for data node..."
PClusterWrongNodesCountForQuorum = (
    "Less than 3 cluster-manager-eligible units in this cluster. Add more units."
<<<<<<< HEAD
=======
)
PClusterMissingRelations = (
    "Found credentials with missing relations. Add relation for {} and any client applications."
>>>>>>> 10ec9a90
)
BackupSetupFailed = "Backup setup failed, check logs for details"
<<<<<<< HEAD
BackupRelShouldNotExist = "This unit should not be related to backup relation"
BackupRelDataIncomplete = "Backup relation data missing or incomplete."
BackupRelUneligible = "Only orchestrator clusters should relate to backup relation."
=======
BackupRelShouldNotExist = "This application should not be related to backup relation"
BackupRelDataIncomplete = "Backup relation data missing or incomplete."
BackupCredentialIncorrect = "Backup configuration error: bad credentials, permissions, invalid CA, or unsupported configuration."
BackupCredentialCleanupFailed = "Failed to remove keystore credentials or snapshot repository. Please check the logs for more details."
BackupRelConflict = "Too many object storage relations. Only one is supported."
BackupMisconfiguration = "opensearch {} repository setup failed. Check the {} config."
BackupRelUneligible = "Only orchestrator clusters should relate to backup relation."
SecretAccessError = "Failed to access secret, please check permissions."
JWTAuthConfigInvalid = (
    "Configuration for JWT authentication is invalid. Check and correct parameters."
)
JWTRelationInvalid = "JWT relation must be created with Main-cluster-orchestrator"
OAuthRelationInvalid = "OAuth relation must be created with Main-cluster-orchestrator"
SecurityIndexUpdateError = "Failed to update security configuration, check logs for details."
>>>>>>> 10ec9a90

# Wait status
RequestUnitServiceOps = "Requesting lock on operation: {}"
BackupDeferRelBrokenAsInProgress = "Backup service cannot be stopped: backup in progress."
PClusterWaitingForFailoverPromotion = (
    "Main-cluster-orchestrator removed, waiting for failover promotion."
)
<<<<<<< HEAD

=======
PClusterMainIsRequirer = "Main orchestrator cannot be a requirer"
InvalidProfileConfigOption = (
    "Invalid profile configuration option. Only `production` and `testing` values are allowed."
)
>>>>>>> 10ec9a90

# Maintenance statuses
InstallProgress = "Installing OpenSearch..."
SecurityIndexInitProgress = "Initializing the security index..."
AdminUserInitProgress = "Configuring admin user..."
TLSNewCertsRequested = "Requesting new TLS certificates..."
TLSCaRotation = "Applying new CA certificate..."
HorizontalScaleUpSuggest = "Horizontal scale up advised: {} shards unassigned."
WaitingForOtherUnitServiceOps = "Waiting for other units to complete the ops on their service."
NewIndexRequested = "new index {index} requested"
RestoreInProgress = "Restore in progress..."
<<<<<<< HEAD
=======
BackupInProgress = "Backup in progress..."
>>>>>>> 10ec9a90
BackupSetupStart = "Backup setup started."
BackupConfigureStart = "Configuring backup service..."
BackupInDisabling = "Disabling backup service..."
PluginConfigCheck = "Plugin configuration check."

# Relation Interfaces
ClientRelationName = "opensearch-client"
PeerRelationName = "opensearch-peers"
NodeLockRelationName = "node-lock-fallback"
PeerClusterOrchestratorRelationName = "peer-cluster-orchestrator"
PeerClusterRelationName = "peer-cluster"
COSUser = "monitor"
COSRelationName = "cos-agent"
COSRole = "readall_and_monitor"
COSPort = "9200"
GeneratedRoles = ["data", "ingest", "ml", "cluster_manager"]


# Opensearch Users
OpenSearchSystemUsers = {"admin", "kibanaserver"}
OpenSearchUsers = OpenSearchSystemUsers | {"monitor"}
OpenSearchRoles = set()
AdminUser = "admin"
KibanaserverUser = "kibanaserver"
KibanaserverRole = "kibana_server"
ClientUsersDict = "client_relation_users"


# Opensearch Snap revision
<<<<<<< HEAD
OPENSEARCH_SNAP_REVISION = 8  # Keep in sync with `workload_version` file
=======
OPENSEARCH_SNAP_REVISION = 98  # Keep in sync with `workload_version` file
>>>>>>> 10ec9a90

# User-face Backup ID format
OPENSEARCH_BACKUP_ID_FORMAT = "%Y-%m-%dT%H:%M:%SZ"

S3_RELATION = "s3-credentials"
AZURE_RELATION = "azure-credentials"
<<<<<<< HEAD

OAUTH_RELATION = "oauth"

PERFORMANCE_PROFILE = "profile"
=======
GCS_RELATION = "gcs-credentials"

OAUTH_RELATION = "oauth"

PERFORMANCE_PROFILE = "profile"

JWT_CONFIG_RELATION = "jwt-configuration"
>>>>>>> 10ec9a90
<|MERGE_RESOLUTION|>--- conflicted
+++ resolved
@@ -64,19 +64,11 @@
 PClusterNoDataNode = "Cannot run cluster with current roles. Waiting for data node..."
 PClusterWrongNodesCountForQuorum = (
     "Less than 3 cluster-manager-eligible units in this cluster. Add more units."
-<<<<<<< HEAD
-=======
 )
 PClusterMissingRelations = (
     "Found credentials with missing relations. Add relation for {} and any client applications."
->>>>>>> 10ec9a90
 )
 BackupSetupFailed = "Backup setup failed, check logs for details"
-<<<<<<< HEAD
-BackupRelShouldNotExist = "This unit should not be related to backup relation"
-BackupRelDataIncomplete = "Backup relation data missing or incomplete."
-BackupRelUneligible = "Only orchestrator clusters should relate to backup relation."
-=======
 BackupRelShouldNotExist = "This application should not be related to backup relation"
 BackupRelDataIncomplete = "Backup relation data missing or incomplete."
 BackupCredentialIncorrect = "Backup configuration error: bad credentials, permissions, invalid CA, or unsupported configuration."
@@ -91,7 +83,6 @@
 JWTRelationInvalid = "JWT relation must be created with Main-cluster-orchestrator"
 OAuthRelationInvalid = "OAuth relation must be created with Main-cluster-orchestrator"
 SecurityIndexUpdateError = "Failed to update security configuration, check logs for details."
->>>>>>> 10ec9a90
 
 # Wait status
 RequestUnitServiceOps = "Requesting lock on operation: {}"
@@ -99,14 +90,10 @@
 PClusterWaitingForFailoverPromotion = (
     "Main-cluster-orchestrator removed, waiting for failover promotion."
 )
-<<<<<<< HEAD
-
-=======
 PClusterMainIsRequirer = "Main orchestrator cannot be a requirer"
 InvalidProfileConfigOption = (
     "Invalid profile configuration option. Only `production` and `testing` values are allowed."
 )
->>>>>>> 10ec9a90
 
 # Maintenance statuses
 InstallProgress = "Installing OpenSearch..."
@@ -118,10 +105,7 @@
 WaitingForOtherUnitServiceOps = "Waiting for other units to complete the ops on their service."
 NewIndexRequested = "new index {index} requested"
 RestoreInProgress = "Restore in progress..."
-<<<<<<< HEAD
-=======
 BackupInProgress = "Backup in progress..."
->>>>>>> 10ec9a90
 BackupSetupStart = "Backup setup started."
 BackupConfigureStart = "Configuring backup service..."
 BackupInDisabling = "Disabling backup service..."
@@ -151,28 +135,17 @@
 
 
 # Opensearch Snap revision
-<<<<<<< HEAD
-OPENSEARCH_SNAP_REVISION = 8  # Keep in sync with `workload_version` file
-=======
 OPENSEARCH_SNAP_REVISION = 98  # Keep in sync with `workload_version` file
->>>>>>> 10ec9a90
 
 # User-face Backup ID format
 OPENSEARCH_BACKUP_ID_FORMAT = "%Y-%m-%dT%H:%M:%SZ"
 
 S3_RELATION = "s3-credentials"
 AZURE_RELATION = "azure-credentials"
-<<<<<<< HEAD
-
-OAUTH_RELATION = "oauth"
-
-PERFORMANCE_PROFILE = "profile"
-=======
 GCS_RELATION = "gcs-credentials"
 
 OAUTH_RELATION = "oauth"
 
 PERFORMANCE_PROFILE = "profile"
 
-JWT_CONFIG_RELATION = "jwt-configuration"
->>>>>>> 10ec9a90
+JWT_CONFIG_RELATION = "jwt-configuration"