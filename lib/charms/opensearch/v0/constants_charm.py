# Copyright 2024 Canonical Ltd.
# See LICENSE file for licensing details.

"""In this file we declare the constants and enums used by the charm."""

# The unique Charmhub library identifier, never change it
LIBID = "a8e3e482b22f4552ad6211ea77b46f7b"

# Increment this major API version when introducing breaking changes
LIBAPI = 0

# Increment this PATCH version before using `charmcraft publish-lib` or reset
# to 0 if you are raising the major API version
LIBPATCH = 1


# Blocked statuses
WaitingToStart = "Waiting for OpenSearch to start..."
InstallError = "Could not install OpenSearch."
CertsExpirationError = "The certificates: {} need to be refreshed."
WaitingForBusyShards = "Some shards are still initializing / relocating."
WaitingForSpecificBusyShards = "The shards: {} need to complete building."
ExclusionFailed = "The {} exclusion(s) of this node failed."
AllocationExclusionFailed = "The exclusion of this node from the allocations failed."
VotingExclusionFailed = "The exclusion of this node from the voting list failed."
ServiceStartError = "An error occurred during the start of the OpenSearch service."
ServiceStopped = "The OpenSearch service stopped."
ServiceStopFailed = "An error occurred while attempting to stop the OpenSearch service."
ServiceIsStopping = "The OpenSearch service is stopping."
AdminUserNotConfigured = "Waiting for the admin user to be fully configured..."
TLSNotFullyConfigured = "Waiting for TLS to be fully configured..."
TLSRelationMissing = "Missing TLS relation with this cluster."
TLSRelationBrokenError = (
    "Relation broken with the TLS Operator while TLS not fully configured. Stopping OpenSearch."
)
NoNodeUpInCluster = "No node is up in this cluster."
TooManyNodesRemoved = (
    "Too many nodes being removed at the same time, please scale your application up."
)
ClusterHealthRed = "1 or more 'primary' shards are not assigned, please scale your application up."
ClusterHealthUnknown = "No unit online, cannot determine if it's safe to scale-down."
ClusterHealthYellow = (
    "1 or more 'replica' shards are not assigned, please scale your application up."
)
ClusterHealthRedUpgrade = (
    "1 or more 'primary' shards are not assigned in the cluster. Fix unhealthy units"
)
IndexCreationFailed = "failed to create {index} index - deferring index-requested event..."
UserCreationFailed = "failed to create users for {rel_name} relation {id}"
PluginConfigChangeError = "Failed to apply config changes on the plugin."

CmVoRolesProvidedInvalid = (
    "cluster_manager and voting_only roles cannot be both set on the same nodes."
)
CMRoleRemovalForbidden = "Removal of cluster_manager role from deployment not allowed."
DataRoleRemovalForbidden = (
    "Removal of data role from current deployment not allowed - the data cannot be reallocated."
)
PClusterNoRelation = "Cannot start. Waiting for peer cluster relation..."
PClusterOrchestratorsRemoved = (
    "Main-cluster-orchestrator removed, and no failover cluster related."
)
PClusterWrongRelation = "Cluster name don't match with related cluster. Remove relation."
PClusterWrongRolesProvided = "Cannot start cluster with current set of roles."
PClusterNoDataNode = "Cannot run cluster with current roles. Waiting for data node..."
PClusterWrongNodesCountForQuorum = (
    "Less than 3 cluster-manager-eligible units in this cluster. Add more units."
)
PluginConfigError = "Unexpected error during plugin configuration, check the logs"
BackupSetupFailed = "Backup setup failed, check logs for details"
BackupRelShouldNotExist = "This unit should not be related to backup relation"
BackupRelDataIncomplete = "Backup relation data missing or incomplete."
BackupRelUneligible = "Only orchestrator clusters should relate to backup relation."

# Wait status
RequestUnitServiceOps = "Requesting lock on operation: {}"
BackupDeferRelBrokenAsInProgress = "Backup service cannot be stopped: backup in progress."
PClusterWaitingForFailoverPromotion = (
    "Main-cluster-orchestrator removed, waiting for failover promotion."
)


# Maintenance statuses
InstallProgress = "Installing OpenSearch..."
SecurityIndexInitProgress = "Initializing the security index..."
AdminUserInitProgress = "Configuring admin user..."
TLSNewCertsRequested = "Requesting new TLS certificates..."
TLSCaRotation = "Applying new CA certificate..."
HorizontalScaleUpSuggest = "Horizontal scale up advised: {} shards unassigned."
WaitingForOtherUnitServiceOps = "Waiting for other units to complete the ops on their service."
NewIndexRequested = "new index {index} requested"
RestoreInProgress = "Restore in progress..."
BackupSetupStart = "Backup setup started."
BackupConfigureStart = "Configuring backup service..."
BackupInDisabling = "Disabling backup service..."
PluginConfigCheck = "Plugin configuration check."

# Relation Interfaces
ClientRelationName = "opensearch-client"
PeerRelationName = "opensearch-peers"
NodeLockRelationName = "node-lock-fallback"
PeerClusterOrchestratorRelationName = "peer-cluster-orchestrator"
PeerClusterRelationName = "peer-cluster"
COSUser = "monitor"
COSRelationName = "cos-agent"
COSRole = "readall_and_monitor"
COSPort = "9200"
GeneratedRoles = ["data", "ingest", "ml", "cluster_manager"]


# Opensearch Users
OpenSearchSystemUsers = {"admin", "kibanaserver"}
OpenSearchUsers = OpenSearchSystemUsers | {"monitor"}
OpenSearchRoles = set()
AdminUser = "admin"
KibanaserverUser = "kibanaserver"
KibanaserverRole = "kibana_server"
ClientUsersDict = "client_relation_users"


# Opensearch Snap revision
<<<<<<< HEAD
OPENSEARCH_SNAP_REVISION = 7  # Keep in sync with `workload_version` file
=======
OPENSEARCH_SNAP_REVISION = 70  # Keep in sync with `workload_version` file
>>>>>>> 1699feaa

# User-face Backup ID format
OPENSEARCH_BACKUP_ID_FORMAT = "%Y-%m-%dT%H:%M:%SZ"

<<<<<<< HEAD
S3_REPO_BASE_PATH = "/"
S3_RELATION = "s3-credentials"
AZURE_REPO_BASE_PATH = "/"
=======
S3_RELATION = "s3-credentials"
>>>>>>> 1699feaa
AZURE_RELATION = "azure-credentials"

OAUTH_RELATION = "oauth"

PERFORMANCE_PROFILE = "profile"<|MERGE_RESOLUTION|>--- conflicted
+++ resolved
@@ -119,22 +119,12 @@
 
 
 # Opensearch Snap revision
-<<<<<<< HEAD
 OPENSEARCH_SNAP_REVISION = 7  # Keep in sync with `workload_version` file
-=======
-OPENSEARCH_SNAP_REVISION = 70  # Keep in sync with `workload_version` file
->>>>>>> 1699feaa
 
 # User-face Backup ID format
 OPENSEARCH_BACKUP_ID_FORMAT = "%Y-%m-%dT%H:%M:%SZ"
 
-<<<<<<< HEAD
-S3_REPO_BASE_PATH = "/"
 S3_RELATION = "s3-credentials"
-AZURE_REPO_BASE_PATH = "/"
-=======
-S3_RELATION = "s3-credentials"
->>>>>>> 1699feaa
 AZURE_RELATION = "azure-credentials"
 
 OAUTH_RELATION = "oauth"
