--- conflicted
+++ resolved
@@ -75,11 +75,7 @@
 
 import json
 import logging
-<<<<<<< HEAD
-from abc import abstractmethod
-=======
 from abc import ABC, abstractmethod
->>>>>>> 1699feaa
 from datetime import datetime
 from typing import TYPE_CHECKING, Any, Dict, Optional, Set
 
@@ -219,7 +215,6 @@
 
 class BackupManager:
     """API related requests service for Opensearch"""
-<<<<<<< HEAD
 
     def __init__(self, charm: "OpenSearchBaseCharm", repository: str | None = None):
         self.charm = charm
@@ -289,86 +284,6 @@
         """Executes broken API calls."""
         return  # do not execute anything as we intend to keep the backups untouched
 
-    def register(self, data: Dict[str, Any] | None) -> Dict[str, Any]:
-        """Registers the snapshot repo in the cluster.
-
-        Returns the API call's response or raises an HTTP error.
-
-        Raises:
-          - OpenSearchHttpError
-        """
-        if not data:
-            return BackupServiceState.REPO_ERR_UNKNOWN
-=======
-
-    def __init__(self, charm: "OpenSearchBaseCharm", repository: str | None = None):
-        self.charm = charm
-        self.repository = repository
-
-    def backup(self, new_backup_id: str) -> Dict[str, Any]:
-        """Runs the backup task in OpenSearch."""
-        response = self.charm.opensearch.request(
-            "PUT",
-            f"_snapshot/{self.repository}/{new_backup_id.lower()}?wait_for_completion=false",
-            payload={
-                "indices": "*",  # Take all indices
-                "partial": False,  # It is the default value, but we want to avoid partial backups
-            },
-            retries=6,
-            timeout=10,
-        )
-        logger.info(f"Backup request submitted with backup-id {new_backup_id}")
-        logger.debug(f"Create backup action request id {new_backup_id} response is: {response}")
-        return response
-
-    def restore(self, backup_id: str) -> Dict[str, Any]:
-        """Runs the restore and processes the response."""
-        backup_indices = self.list_backups().get(backup_id, {}).get("indices", {})
-        output = self.charm.opensearch.request(
-            "POST",
-            f"_snapshot/{self.repository}/{backup_id.lower()}/_restore?wait_for_completion=true",
-            payload={
-                "indices": ",".join(
-                    [f"-{idx}" for idx in INDICES_TO_EXCLUDE_AT_RESTORE & set(backup_indices)]
-                ),
-                "partial": False,  # It is the default value, but we want to avoid partial restores
-            },
-            retries=6,
-            timeout=10,
-        )
-        logger.debug(f"_restore: restore call returned {output}")
-        if (
-            BackupManager.get_service_status(output)
-            == BackupServiceState.SNAPSHOT_RESTORE_ERROR_INDEX_NOT_CLOSED
-        ):
-            # expected format for `reason`:
-            # "[my-opensearch-repo:my-first-snapshot/dCK4Qth-TymRQ7Tu7Iga0g]
-            #     cannot restore index [.opendistro-reports-definitions] because ..."
-            to_close = output["error"]["reason"].split("[")[2].split("]")[0]
-            raise OpenSearchRestoreIndexClosingError(f"_restore: fails to close {to_close}")
-
-        if "snapshot" not in output or "shards" not in output.get("snapshot"):
-            raise OpenSearchRestoreCheckError(f"_restore: unexpected response {output}")
-
-        return output["snapshot"]
-
-    def list_backups(self) -> dict[str, dict[str, Any]]:
-        """Returns a mapping of snapshot ids / state."""
-        # Using the original request method, as we want to raise an http exception if we
-        # cannot get the snapshot list.
-        response = self.charm.opensearch.request("GET", f"_snapshot/{self.repository}/_all")
-        return {
-            snapshot["snapshot"].upper(): {
-                "state": snapshot["state"],
-                "indices": snapshot.get("indices", []),
-            }
-            for snapshot in response.get("snapshots", [])
-        }
-
-    def clean(self):
-        """Executes broken API calls."""
-        return  # do not execute anything as we intend to keep the backups untouched
-
     def register(self, repo_settings: Dict[str, Any] | None) -> Dict[str, Any]:
         """Registers the snapshot repo in the cluster.
 
@@ -381,17 +296,12 @@
         if not repo_settings:
             raise ValueError("Backup repository settings missing.")
 
->>>>>>> 1699feaa
         response = self.charm.opensearch.request(
             "PUT",
             f"_snapshot/{self.repository}",
             payload={
                 "type": "s3" if self.repository == S3_REPOSITORY else "azure",
-<<<<<<< HEAD
-                "settings": data,
-=======
                 "settings": repo_settings,
->>>>>>> 1699feaa
             },
             retries=6,
             timeout=10,
@@ -426,7 +336,6 @@
             # taking the "safe path" of informing a restore is in progress
             return True
         return False
-<<<<<<< HEAD
 
     def is_backup_available_for_restore(self, backup_id: str) -> bool:
         """Checks if the backup_id exists and is ready for a restore."""
@@ -507,628 +416,6 @@
             raise OpenSearchRestoreIndexClosingError(e)
         return indices_to_close
 
-    def _query_restore_status(self) -> BackupServiceState:
-        try:
-            indices_status = (
-                self.charm.opensearch.request(
-                    "GET",
-                    "/_recovery?human",
-                    retries=6,
-                    timeout=10,
-                )
-                or {}
-            )
-            logger.debug(f"Restore status: {indices_status}")
-        except OpenSearchHttpError as e:
-            output = e.response_body if e.response_body else None
-            return BackupManager.get_service_status(output)
-        except Exception as e:
-            logger.error(f"_query_restore_status failed with: {e}")
-            return BackupServiceState.RESPONSE_FAILED_NETWORK
-
-        for info in indices_status.values():
-            # Now, check the status of each shard
-            for shard in info["shards"]:
-                if shard["type"] == "SNAPSHOT" and shard["stage"] != "DONE":
-                    return BackupServiceState.RESTORE_IN_PROGRESS
-        return BackupServiceState.SUCCESS
-
-    def _query_backup_status(self, backup_id: Optional[str] = None) -> BackupServiceState:
-        try:
-            target = f"_snapshot/{self.repository}/"
-            target += f"{backup_id.lower()}" if backup_id else "_all"
-            output = self.charm.opensearch.request(
-                "GET",
-                target,
-                retries=6,
-                timeout=10,
-            )
-            logger.debug(f"Backup status: {output}")
-        except OpenSearchHttpError as e:
-            output = e.response_body if e.response_body else None
-        except Exception as e:
-            logger.error(f"_query_backup_status failed with: {e}")
-            return BackupServiceState.RESPONSE_FAILED_NETWORK
-
-        if not output:
-            return False
-        return BackupManager.get_service_status(output)
-
-    def is_set(self) -> bool:
-        """Checks if the backup system is set by querying the cluster.
-
-        Raises:
-            OpenSearchHttpError: cluster is unreachable
-        """
-        try:
-            output = self.charm.opensearch.request(
-                "GET",
-                f"_snapshot/{self.repository}",
-                retries=6,
-                timeout=10,
-            )
-        except OpenSearchHttpError as e:
-            output = e.response_body if e.response_body else None
-        if not output:
-            return False
-        return BackupManager.get_service_status(output) not in [
-            BackupServiceState.REPO_NOT_CREATED,
-            BackupServiceState.REPO_MISSING,
-        ]
-
-    def is_idle(self) -> bool:
-        """Checks if the backup system is idle."""
-        return not self.is_backup_in_progress() and not self.is_restore_in_progress()
-
-    @staticmethod
-    def check_snapshot_status(charm) -> BackupServiceState:
-        """Check the snapshot."""
-        try:
-            response = charm.opensearch.request(
-                "GET",
-                "/_snapshot/_status",
-                retries=6,
-                timeout=10,
-            )
-            return BackupManager.get_snapshot_status(response)
-        except OpenSearchHttpError:
-            return BackupServiceState.RESPONSE_FAILED_NETWORK
-
-    @staticmethod
-    def get_service_status(response: dict[str, Any] | None) -> BackupServiceState:  # noqa: C901
-        """Returns the response status in a Enum.
-
-        Based on:
-        https://github.com/opensearch-project/OpenSearch/blob/
-            ba78d93acf1da6dae16952d8978de87cb4df2c61/
-            server/src/main/java/org/opensearch/OpenSearchServerException.java#L837
-        https://github.com/opensearch-project/OpenSearch/blob/
-            ba78d93acf1da6dae16952d8978de87cb4df2c61/
-            plugins/repository-s3/src/yamlRestTest/resources/rest-api-spec/test/repository_s3/40_repository_ec2_credentials.yml
-        """
-        if not response:
-            return BackupServiceState.SNAPSHOT_FAILED_UNKNOWN
-
-        type = None
-        try:
-            if "error" not in response:
-                return BackupServiceState.SUCCESS
-            if "root_cause" not in response["error"]:
-                return BackupServiceState.REPO_ERR_UNKNOWN
-            type = response["error"]["root_cause"][0]["type"]
-            reason = response["error"]["root_cause"][0]["reason"]
-            logger.warning(f"response contained error: {type} - {reason}")
-        except KeyError as e:
-            logger.exception(e)
-            logger.error("response contained unknown error code")
-            return BackupServiceState.RESPONSE_FAILED_NETWORK
-        # Check if we error'ed b/c s3 repo is not configured, hence we are still
-        # waiting for the plugin to be configured
-        match type:
-            case "repository_exception" if REPO_NOT_CREATED_ERR in reason:
-                return BackupServiceState.REPO_NOT_CREATED
-            case "repository_exception" if REPO_CREATING_ERR in reason:
-                return BackupServiceState.REPO_CREATION_ERR
-            case "repository_exception":
-                return BackupServiceState.REPO_ERR_UNKNOWN
-            case "repository_missing_exception":
-                return BackupServiceState.REPO_MISSING
-            case "repository_verification_exception" if REPO_NOT_ACCESS_ERR in reason:
-                return BackupServiceState.REPO_UNREACHABLE
-            case "illegal_argument_exception":
-                return BackupServiceState.ILLEGAL_ARGUMENT
-            case "snapshot_missing_exception":
-                return BackupServiceState.SNAPSHOT_MISSING
-            case "snapshot_restore_exception" if RESTORE_OPEN_INDEX_WITH_SAME_NAME in reason:
-                return BackupServiceState.SNAPSHOT_RESTORE_ERROR_INDEX_NOT_CLOSED
-            case "snapshot_restore_exception":
-                return BackupServiceState.SNAPSHOT_RESTORE_ERROR
-            case _:
-                # There is an error but we could not precise which is
-                return BackupServiceState.REPO_ERR_UNKNOWN
-        return BackupManager.get_snapshot_status(response)
-
-    @staticmethod
-    def get_snapshot_status(response: Dict[str, Any] | None) -> BackupServiceState:
-        """Returns the snapshot status."""
-        if not response:
-            return BackupServiceState.SNAPSHOT_FAILED_UNKNOWN
-        # Now, check snapshot status:
-        r_str = str(response)
-        if "IN_PROGRESS" in r_str:
-            return BackupServiceState.SNAPSHOT_IN_PROGRESS
-        if "PARTIAL" in r_str:
-            return BackupServiceState.SNAPSHOT_PARTIALLY_TAKEN
-        if "INCOMPATIBLE" in r_str:
-            return BackupServiceState.SNAPSHOT_INCOMPATIBILITY
-        if "FAILED" in r_str:
-            return BackupServiceState.SNAPSHOT_FAILED_UNKNOWN
-        return BackupServiceState.SUCCESS
-
-
-class _DisableBackupRelationEvent(EventBase):
-    """Informs there is a backup relation going away and must be proceeded.
-
-    The main issue this event resolves is the fact we may have a relation going away during a
-    backup / restore. If that is the case, then we need to be able to defer the event until the
-    backup / restore is finished.
-
-    Why not deferring the RelationBroken?
-
-    Because the RelationBroken will carry relation data only at the moment the event is called.
-    After that, we cannot guarantee anything about the relation broken event. Therefore, we will
-    replace it with a custom event that will carry the relation name and the relation data.
-    """
-
-    def __init__(self, handle: Handle, relation_name: str):
-        super().__init__(handle)
-        self.relation_name = relation_name
-
-    @override
-    def snapshot(self) -> Dict[str, Any]:
-        """Return the snapshot data that should be persisted.
-
-        Subclasses must override to save any custom state.
-        """
-        result = super().snapshot()
-        result["relation_name"] = self.relation_name
-        return result
-
-    @override
-    def restore(self, snapshot: Dict[str, Any]):
-        """Restore the value state from the given snapshot.
-
-        Subclasses must override to restore their custom state.
-        """
-        super().restore(snapshot)
-        self.relation_name = snapshot["relation_name"]
-
-
-class OpenSearchBackupBase(Object):
-    """Works as parent for all backup classes.
-
-    This class does a smooth transition between orchestrator and non-orchestrator clusters.
-    """
-
-    _disable_backup_event = EventSource(_DisableBackupRelationEvent)
-
-    def __init__(self, charm: "OpenSearchBaseCharm", relation_name: str = PeerClusterRelationName):
-        """Initializes the opensearch backup base.
-
-        This class will not hold a s3_client or object_storage object, as it is not intended to
-        really manage the relation besides waiting for the deployment description.
-        """
-        super().__init__(charm, relation_name)
-        self.charm = charm
-        self.relation_name = relation_name
-        self.backup_manager = BackupManager(charm, repository=self.repository)
-
-        self.framework.observe(self._disable_backup_event, self._on_backup_disable)
-
-        # We can reuse the same method, as the plugin manager will apply configs accordingly.
-        self.framework.observe(self.charm.on.secret_changed, self._on_secret_changed)
-        self.framework.observe(self.charm.on.secret_remove, self._on_secret_changed)
-
-        for relation in (S3_RELATION, AZURE_RELATION):
-            for event in [
-                self.charm.on[relation].relation_joined,
-                self.charm.on[relation].relation_changed,
-                self.charm.on[relation].relation_departed,
-                self.charm.on[relation].relation_broken,
-            ]:
-                self.framework.observe(event, self._on_backup_relation_event)
-            self.framework.observe(
-                self.charm.on[relation].relation_created, self._on_backup_relation_created
-            )
-            self.framework.observe(
-                self.charm.on[relation].relation_broken, self._on_backup_relation_broken
-            )
-
-        for event in [
-            self.charm.on.create_backup_action,
-            self.charm.on.list_backups_action,
-            self.charm.on.restore_action,
-        ]:
-            self.framework.observe(event, self._on_backup_action)
-
-    def _on_secret_changed(self, event: SecretEvent) -> None:
-        pass
-
-    def _on_backup_relation_event(self, event: RelationEvent) -> None:
-        """Defers the backup relation events."""
-        logger.info("Deployment description not yet available, deferring backup relation event")
-        event.defer()
-
-    def _on_backup_relation_created(self, _: RelationEvent) -> None:
-        if self.charm.upgrade_in_progress:
-            logger.warning(
-                "Modifying relations during an upgrade is not supported. The charm may be in a broken, unrecoverable state"
-            )
-
-    def _on_backup_relation_broken(self, event: RelationEvent) -> None:
-        """Emits the backup disable event."""
-        if event.relation.name in [S3_RELATION, AZURE_RELATION]:
-            self._disable_backup_event.emit(
-                relation_name=(
-                    S3_RELATION if event.relation.name == S3_RELATION else AZURE_RELATION
-                ),
-            )
-            return
-
-        # We have a peer relation going away, so we still must clean up the keystore.
-        # In this case, we must disable all backup systems, as the peer cluster always
-        # carry all the information.
-
-        # We disable both plugins
-        plugins = [OpenSearchAzurePlugin(self.charm, None), OpenSearchS3Plugin(self.charm, None)]
-        for plug in plugins:
-            # We only catch the keystore not ready exception
-            # This exception happens after the keystore itself has been cleaned but the API call
-            # to reload failed.
-            # In this case, we can ignore the exception and continue, as it will be called for
-            # other units and the keystore is clean.
-            # Any other exception should result in actual errors.
-            try:
-                self.charm.plugin_manager.apply_config(plug.disable())
-            except OpenSearchKeystoreNotReadyError:
-                if self.charm.opensearch.is_service_started():
-                    # We have an application up and running but not responding
-                    # We cannot defer either, so we will fail and retry later
-                    raise
-                logger.debug("Backup broken relation: keystore not ready yet")
-                # No need to defer, we already cleaned the keystore.
-                return
-
-    def _on_backup_disable(self, event: _DisableBackupRelationEvent) -> None:  # noqa C901
-        """Disables the backup relation."""
-        self.charm.status.clear(BackupRelDataIncomplete)
-        self.charm.status.clear(BackupRelShouldNotExist)
-        if self.charm.unit.is_leader():
-            self.charm.status.clear(BackupRelShouldNotExist, app=True)
-
-        if not (deployment_desc := self.charm.opensearch_peer_cm.deployment_desc()):
-            event.defer()
-            return
-
-        if deployment_desc.typ != DeploymentType.MAIN_ORCHESTRATOR:
-            # Nothing to do besides fixing the status
-            return
-
-        if self.charm.upgrade_in_progress:
-            logger.warning(
-                "Modifying relations during an upgrade is not supported. The charm may be in a broken, unrecoverable state"
-            )
-
-        if (
-            self.charm.model.get_relation(event.relation_name)
-            and self.charm.model.get_relation(event.relation_name).units
-        ):
-            # The main app units must defer this event
-            # as they are related directly with the backup integrator
-            # and they are still seeing data in the relation databag.
-            event.defer()
-            return
-
-        self.charm.status.set(MaintenanceStatus(BackupInDisabling))
-        # Check snapshot
-        # This will call a generic GET /_snapshot/_status, independent of the repository type
-        snapshot_status = BackupManager.check_snapshot_status(self.charm)
-        if snapshot_status in [
-            BackupServiceState.SNAPSHOT_IN_PROGRESS,
-        ]:
-            # 1) snapshot is either in progress or partially taken: block and defer this event
-            self.charm.status.set(WaitingStatus(BackupDeferRelBrokenAsInProgress))
-            event.defer()
-            return
-        self.charm.status.clear(BackupDeferRelBrokenAsInProgress)
-
-        if snapshot_status in [
-            BackupServiceState.SNAPSHOT_PARTIALLY_TAKEN,
-        ]:
-            logger.warning(
-                "Snapshot has been partially taken, but not completed. Continuing with relation removal..."
-            )
-
-        # Run the check here, instead of the start of this hook, as we want all the
-        # units to keep deferring the event if needed.
-        # That avoids a condition where we have:
-        # 1) A long snapshot is taking place
-        # 2) Relation is removed
-        # 3) Only leader is checking for that and deferring the event
-        # 4) The leader is lost or removed
-        # 5) The snapshot is removed: self._execute_s3_broken_calls() never happens
-        # That is why we are running the leader check here and not at first
-        if (
-            self.charm.opensearch_peer_cm.deployment_desc().typ == DeploymentType.MAIN_ORCHESTRATOR
-            and self.charm.unit.is_leader()
-        ):
-            # Run the API calls
-            self.backup_manager.clean()
-
-        plug = (
-            OpenSearchAzurePlugin(self.charm, None)
-            if event.relation_name == AZURE_RELATION
-            else OpenSearchS3Plugin(self.charm, None)
-        )
-
-        try:
-            self.charm.plugin_manager.apply_config(plug.disable())
-        except OpenSearchKeystoreError:
-            # The plugin is not present, we can ignore it
-            logger.info(f"Error while removing {plug.name}")
-            event.defer()
-            return
-        except OpenSearchError as e:
-            self.charm.status.set(BlockedStatus(PluginConfigError))
-            # There was an unexpected error, log it and block the unit
-            logger.error(e)
-            event.defer()
-            return
-
-        # Now, as this is related strictly to the MAIN orchestrator,
-        # we must update any peer relation.
-        if self.charm.opensearch_peer_cm.is_provider(typ="main"):
-            self.charm.peer_cluster_provider.refresh_relation_data(event)
-
-        self.charm.status.clear(BackupInDisabling)
-        self.charm.status.clear(PluginConfigError)
-
-    def _on_backup_action(self, event: ActionEvent) -> None:
-        """No deployment description yet, fail any actions."""
-        if not self.active_relation:
-            event.fail("Failed: charm is not related to neither s3 nor azure")
-            return
-
-        logger.info("Deployment description not yet available, failing actions.")
-        event.fail("Failed: deployment description not yet available")
-
-    @property
-    def repository(self) -> str | None:
-        """Return the repository to set."""
-        repository = None
-        if self.active_relation == S3_RELATION:
-            repository = S3_REPOSITORY
-        if self.active_relation == AZURE_RELATION:
-            repository = AZURE_REPOSITORY
-
-        return repository
-
-    @property
-    def active_relation(self) -> str | None:
-        """Check which relation is active and return it's value."""
-        s3_rel = self.model.get_relation(S3_RELATION)
-        azure_rel = self.model.get_relation(AZURE_RELATION)
-
-        # XNOR for the relations. Both existing or both not existing is an exit condition.
-        if (s3_rel is None and azure_rel is None) or (s3_rel and azure_rel):
-            return None
-        if s3_rel:
-            return S3_RELATION
-        if azure_rel:
-            return AZURE_RELATION
-
-    def _generate_backup_list_output(self, backups: Dict[str, Any]) -> str:
-        """Generates a list of backups in a formatted table.
-
-        List contains successful and failed backups in order of ascending time.
-
-        Raises:
-            OpenSearchError: if the list of backups errors
-        """
-        backup_list = []
-        for id, backup in backups.items():
-            state = BackupManager.get_snapshot_status(backup["state"])
-            backup_list.append((id, state.value))
-
-        output = ["{:<20s} | {:s}".format(" backup-id", "backup-status")]
-        output.append("-" * len(output[0]))
-=======
-
-    def is_backup_available_for_restore(self, backup_id: str) -> bool:
-        """Checks if the backup_id exists and is ready for a restore."""
-        backups = self.list_backups()
-        try:
-            return (
-                backup_id in backups.keys()
-                and BackupManager.get_snapshot_status(backups[backup_id]["state"])
-                == BackupServiceState.SUCCESS
-            )
-        except OpenSearchListBackupError:
-            return False
-
-    def _close_indices(self, indices: Set[str]) -> bool:
-        """Close a list of indices and return their status."""
-        if not indices:
-            # The indices is empty, we do not need to check
-            return True
-        resp = self.charm.opensearch.request(
-            "POST",
-            f"{','.join(indices)}/_close",
-            payload={
-                "ignore_unavailable": "true",
-            },
-            retries=6,
-            timeout=10,
-        )
->>>>>>> 1699feaa
-
-        for backup_id, backup_status in backup_list:
-            output.append("{:<20s} | {:s}".format(backup_id, backup_status))
-        return "\n".join(output)
-
-
-class OpenSearchNonOrchestratorClusterBackup(OpenSearchBackupBase):
-    """Simpler implementation of backup relation for non-orchestrator clusters.
-
-    In a nutshell, non-orchestrator clusters should receive the backup information via
-    peer-cluster relation instead; and must fail any action or major backup relation events.
-
-<<<<<<< HEAD
-    This class means we are sure this juju app is a non-orchestrator. In this case, we must
-    manage the update status correctly if the user ever tries to relate the backup credentials.
-    """
-=======
-    def close_indices_if_needed(self, backup_id: str) -> Set[str]:
-        """Closes indices that will be restored.
->>>>>>> 1699feaa
-
-    def __init__(self, charm: "OpenSearchBaseCharm", relation_name: str = PeerClusterRelationName):
-        """Manager of OpenSearch backup relations."""
-        super().__init__(charm, relation_name)
-
-<<<<<<< HEAD
-    @override
-    def _on_secret_changed(self, event: SecretEvent) -> None:  # noqa: C901
-        """Processes the secret changes."""
-        try:
-            if not any(
-                [
-                    k in S3_PEER_SECRET_KEYS + AZURE_PEER_SECRET_KEYS
-                    for k in event.secret.get_content().keys()
-                ]
-=======
-        Raises:
-            OpenSearchHttpError
-            OpenSearchRestoreIndexClosingError
-        """
-        backup_indices = self.list_backups().get(backup_id, {}).get("indices", {})
-        indices_to_close = set()
-        for index, state in ClusterState.indices(self.charm.opensearch).items():
-            if (
-                index in backup_indices
-                and state["status"] != IndexStateEnum.CLOSED
-                and index not in INDICES_TO_EXCLUDE_AT_RESTORE
->>>>>>> 1699feaa
-            ):
-                logger.info(
-                    f"Secret not relevant for backups, abandoning secret id {event.secret.id}"
-                )
-                return
-        except SecretNotFoundError:
-            logger.warning("Secret not found, abandoning secret event")
-            return
-
-        if not (data := self.charm.opensearch_peer_cm.rel_data(peek_secrets=True)):
-            event.defer()
-            return
-
-<<<<<<< HEAD
-        plugins = [
-            OpenSearchS3Plugin(
-                charm=self.charm,
-                relation_data=data.credentials.s3,
-            ),
-            OpenSearchAzurePlugin(
-                charm=self.charm,
-                relation_data=data.credentials.azure,
-            ),
-        ]
-
-        for plugin in plugins:
-            # Early check to avoid trying to configure both with empty credentials
-            if not plugin.data:
-                continue
-            try:
-                if not self.charm.plugin_manager.is_ready_for_api():
-                    raise OpenSearchNotFullyReadyError()
-                self.charm.plugin_manager.apply_config(plugin.config())
-            except (OpenSearchKeystoreNotReadyError, OpenSearchNotFullyReadyError):
-                logger.info(f"{plugin.name}: not ready, we wait for another peer cluster.")
-            except OpenSearchPluginMissingConfigError as e:
-                logger.info(f"Missing configs for {plugin.name}: {e}")
-
-        event.secret.get_content(refresh=True)
-
-    @override
-    def _on_backup_relation_event(self, event: RelationEvent) -> None:
-        """Processes the non-orchestrator cluster events."""
-        self.charm.status.set(BlockedStatus(BackupRelShouldNotExist))
-        if self.charm.unit.is_leader():
-            self.charm.status.set(BlockedStatus(BackupRelShouldNotExist), app=True)
-        logger.info("Non-orchestrator cluster, abandon relation event")
-
-
-class OpenSearchMainBackup(OpenSearchBackupBase):
-    """Common class for the MAIN orchestrator backup component.
-
-    This class removes the redundancy between several backup backend classes.
-    """
-
-    def __init__(self, charm: "OpenSearchBaseCharm", relation_name: str = S3_RELATION):
-        """Manager of OpenSearch backup relations."""
-        super().__init__(charm, relation_name)
-        self.client = None
-
-        self.framework.observe(self.charm.on.create_backup_action, self._on_create_backup_action)
-        self.framework.observe(self.charm.on.list_backups_action, self._on_list_backups_action)
-        self.framework.observe(self.charm.on.restore_action, self._on_restore_backup_action)
-
-    @property
-    @abstractmethod
-    def get_service_status(self, response: dict[str, Any] | None) -> BackupServiceState:
-        """Extends the backup manager's service status check by incorporating relation data."""
-        ...
-
-    @property
-    @abstractmethod
-    def plugin(self):
-        """Returns the plugin for this class."""
-        ...
-
-    @property
-    @abstractmethod
-    def data(self) -> Model | None:
-        """Returns the data for the backup backend."""
-        ...
-
-    @property
-    def _plugin_status(self):
-        return self.charm.plugin_manager.status(self.plugin)
-
-    @override
-    def _on_backup_relation_event(self, event: RelationEvent) -> None:
-        """Overrides the parent method to process the s3 relation events, as we use s3_client.
-
-        We run the peer cluster orchestrator's refresh on every new s3 information.
-        """
-        if self.charm.opensearch_peer_cm.is_provider(typ="main"):
-            self.charm.peer_cluster_provider.refresh_relation_data(event)
-
-    @override
-    def _on_backup_action(self, event: ActionEvent) -> None:
-        """Just overloads the base method, as we process each action in this class."""
-        pass
-
-    def _on_list_backups_action(self, event: ActionEvent) -> None:
-        """Returns the list of available backups to the user."""
-        backups = {}
-        try:
-            backups = self.backup_manager.list_backups()
-        except OpenSearchError as e:
-            event.fail(
-                f"List backups action failed - {str(e)} - check the application logs for the full stack trace."
-            )
-=======
     def _query_restore_status(self) -> BackupServiceState:
         try:
             indices_status = (
@@ -1698,7 +985,6 @@
             event.fail(
                 f"List backups action failed - {str(e)} - check the application logs for the full stack trace."
             )
->>>>>>> 1699feaa
         if event.params.get("output").lower() == "json":
             event.set_results({"backups": json.dumps(backups)})
         elif event.params.get("output").lower() == "table":
@@ -1884,19 +1170,12 @@
 
         #     (2) run the request; and
         try:
-<<<<<<< HEAD
-            state = self.get_service_status(self.backup_manager.register(self.data))
-        except OpenSearchHttpError as e:
-            logger.error(f"Failed to setup backup service with exception: {e}")
-            state = BackupServiceState.REPO_ERR_UNKNOWN
-=======
             snapshot_repo_resp = self.backup_manager.register(self.data)
             state = self.get_service_status(snapshot_repo_resp)
         except (ValueError, OpenSearchHttpError) as e:
             logger.error(f"Failed to setup backup service with exception: {e}")
             state = BackupServiceState.REPO_ERR_UNKNOWN
 
->>>>>>> 1699feaa
         #     (3) based on the response, set the message status
         if state != BackupServiceState.SUCCESS:
             logger.error(f"Failed to setup backup service with state {state}")
@@ -1905,10 +1184,7 @@
             if self.charm.unit.is_leader():
                 self.charm.status.set(BlockedStatus(BackupSetupFailed), app=True)
             raise OpenSearchBackupError()
-<<<<<<< HEAD
-=======
-
->>>>>>> 1699feaa
+
         self.charm.status.clear(BackupSetupFailed)
         if self.charm.unit.is_leader():
             self.charm.status.clear(BackupSetupFailed, app=True)
@@ -2017,17 +1293,10 @@
         if (status := BackupManager.get_service_status(response)) == BackupServiceState.SUCCESS:
             return BackupServiceState.SUCCESS
         if (
-<<<<<<< HEAD
-            "container" in self.client.get_azure_connection_info()
-            and AZURE_REPOSITORY in response
-            and "settings" in response[AZURE_REPOSITORY]
-            and self.client.get_azure_connection_info()["container"]
-=======
             "container" in self.client.get_azure_storage_connection_info()
             and AZURE_REPOSITORY in response
             and "settings" in response[AZURE_REPOSITORY]
             and self.client.get_azure_storage_connection_info()["container"]
->>>>>>> 1699feaa
             == response[AZURE_REPOSITORY]["settings"]["container"]
         ):
             return BackupServiceState.REPO_NOT_CREATED_ALREADY_EXISTS
