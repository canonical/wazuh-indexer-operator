--- conflicted
+++ resolved
@@ -267,11 +267,7 @@
 
         return output["snapshot"]
 
-<<<<<<< HEAD
-    def list_backups(self) -> Dict[int, str]:
-=======
     def list_backups(self) -> dict[str, dict[str, Any]]:
->>>>>>> 68472d25
         """Returns a mapping of snapshot ids / state."""
         # Using the original request method, as we want to raise an http exception if we
         # cannot get the snapshot list.
