# Copyright 2024 Canonical Ltd.
# See LICENSE file for licensing details.

"""This class is to handle Juju3 Secrets.

The module implements the event handler responsible for Juju3 secrets-related
events (such as secret-changed or secret-remove).

The OpenSearchSecrets class implements the DataStorage interface,
being responsible both for event handling and managing sensitive
information for the Opensearch charm.
"""

import logging
from typing import TYPE_CHECKING, Dict, Optional, Union

from charms.opensearch.v0.constants_charm import (
    KibanaserverUser,
    OpenSearchSystemUsers,
)
from charms.opensearch.v0.constants_secrets import (
    AZURE_CREDENTIALS,
    HASH_POSTFIX,
    PW_POSTFIX,
    S3_CREDENTIALS,
)
from charms.opensearch.v0.constants_tls import CertType
from charms.opensearch.v0.opensearch_exceptions import OpenSearchSecretInsertionError
from charms.opensearch.v0.opensearch_internal_data import (
    RelationDataStore,
    Scope,
    SecretCache,
)
<<<<<<< HEAD
from ops import JujuVersion, Relation, Secret, SecretNotFoundError
=======
from ops import JujuVersion, ModelError, Relation, Secret, SecretNotFoundError
>>>>>>> 10ec9a90
from ops.charm import SecretChangedEvent
from ops.framework import Object
from overrides import override

# The unique Charmhub library identifier, never change it
LIBID = "d2bcf5b34e064adf9e27d8fbff36bc55"

# Increment this major API version when introducing breaking changes
LIBAPI = 0

# Increment this PATCH version before using `charmcraft publish-lib` or reset
# to 0 if you are raising the major API version
LIBPATCH = 1


if TYPE_CHECKING:
    from charms.opensearch.v0.opensearch_base_charm import OpenSearchBaseCharm


logger = logging.getLogger(__name__)


class OpenSearchSecrets(Object, RelationDataStore):
    """Encapsulating Juju3 secrets handling."""

    LABEL_SEPARATOR = ":"

    def __init__(self, charm: "OpenSearchBaseCharm", peer_relation: str):
        Object.__init__(self, charm, peer_relation)
        RelationDataStore.__init__(self, charm, peer_relation)

        self.cached_secrets = SecretCache()
        self.charm = charm

        self.framework.observe(self._charm.on.secret_changed, self._on_secret_changed)

    def _on_secret_changed(self, event: SecretChangedEvent):  # noqa: C901
        """Refresh secret and re-run corresponding actions if needed."""
        secret = event.secret
        secret.get_content(refresh=True)

        if not event.secret.label:
            logger.info("Secret %s has no label, ignoring it.", event.secret.id)
            return

        try:
            label_parts = self.breakdown_label(event.secret.label)
        except ValueError:
            logging.info(f"Label {event.secret.label} was meaningless for us, returning")
            return

        # We need to take action on 5 secret types
        # 1. TLS credentials change
        #     - Action: update credentials files
        # 2. 'kibanaserver' user credentials change
        #     - Action: Dashboard relation (secret) needs to be updated
        # 3. System user hash secret update
        #     - Action: Every unit needs to update local internal_users.yml
        #     - Note: Leader is updated already
        # 4. S3 credentials (secret / access keys) in large relations
        #     - Action: write them into the opensearch.yml by running backup module
<<<<<<< HEAD
        #
        # 5.  Azure credentials (storage account / secret key)
=======
        # 5. Azure credentials (storage account / secret key)
        #
        # On a separate note: Handling for JWT-config related secrets (e.g. signing-key) happens
        # in the `JwtHandler` class, as it is a secret that is provided from another application
>>>>>>> 10ec9a90

        system_user_hash_keys = [
            self._charm.secrets.hash_key(user) for user in OpenSearchSystemUsers
        ]
        keys_to_process = system_user_hash_keys + [
            CertType.APP_ADMIN.val,
            self._charm.secrets.password_key(KibanaserverUser),
            S3_CREDENTIALS,
            AZURE_CREDENTIALS,
        ]

        # Variables for better readability
        label_key = label_parts["key"]
        is_leader = self._charm.unit.is_leader()

        # Matching secrets by label
        if (
            label_parts["application_name"] != self._charm.app.name
            or label_parts["scope"] != Scope.APP
            or label_key not in keys_to_process
        ):
            logger.info("Secret %s was not relevant for us.", event.secret.label)
            return

        logger.debug("Secret change for %s", str(label_key))

        if is_leader and label_key == self._charm.secrets.password_key(KibanaserverUser):
            self._charm.opensearch_provider.update_dashboards_password()

        # Non-leader units need to maintain local users in internal_users.yml
        elif not is_leader and label_key in system_user_hash_keys:
            password = event.secret.get_content()[label_key]
            if sys_user := self._user_from_hash_key(label_key):
                self._charm.user_manager.put_internal_user(sys_user, password)

        # broadcast secret updates to related sub-clusters
        if self.charm.opensearch_peer_cm.is_provider(typ="main"):
            self.charm.peer_cluster_provider.refresh_relation_data(event, can_defer=False)

    def _user_from_hash_key(self, key):
        """Which user is referred to by key?"""
        for user in OpenSearchSystemUsers:
            if key == self._charm.secrets.hash_key(user):
                return user

    @property
    def implements_secrets(self):
        """Property to cache results from a Juju call."""
        return JujuVersion.from_environ().has_secrets

    def password_key(self, username: str) -> str:
        """Unified key to store password secrets specific to a user."""
        return f"{username}-{PW_POSTFIX}"

    def hash_key(self, username: str) -> str:
        """Unified key to store password secrets specific to a user."""
        return f"{username}-{HASH_POSTFIX}"

    def label(self, scope: Scope, key: str) -> str:
        """Generated keys to be used within relation data to refer to secret IDs."""
        components = [self._charm.app.name, scope.val]
        if scope == Scope.UNIT:
            components.append(str(self._charm.unit_id))
        components.append(key)
        return self.LABEL_SEPARATOR.join(components)

    def breakdown_label(self, label: str) -> Dict[str, str]:
        """Return meaningful components resolved from a secret label."""
        components = label.split(self.LABEL_SEPARATOR)
        if len(components) < 3 or len(components) > 4:
            raise ValueError("Invalid label %s", label)

        scope = Scope[components[1].upper()]

        if scope == Scope.APP:
            key = components[2]
            unit_id = None
        else:
            key = components[3]
            unit_id = int(components[2])

        return {
            "application_name": components[0],
            "scope": scope,
            "unit_id": unit_id,
            "key": key,
        }

    @staticmethod
    def _safe_obj_data(indict: Dict) -> Dict[str, any]:
        return {
            key: str(val) for key, val in indict.items() if val is not None and str(val).strip()
        }

    def _get_juju_secret(self, scope: Scope, key: str) -> Optional[Secret]:
        label = self.label(scope, key)

        cached_secret_meta = self.cached_secrets.get_meta(scope, label)
        if cached_secret_meta:
            return cached_secret_meta

        try:
            secret = self._charm.model.get_secret(label=label)
        except SecretNotFoundError:
            return None
        except ModelError:
            logger.error("No permission to access secret: %s", label)
            return None

        self.cached_secrets.set_meta(scope, label, secret)
        return secret

    def _get_juju_secret_content(
        self, scope: Scope, key: str, peek: bool = False
    ) -> Optional[Dict[str, str]]:
        cached_secret_content = self.cached_secrets.get_content(scope, self.label(scope, key))
        if cached_secret_content:
            return cached_secret_content

        secret = self._get_juju_secret(scope, key)
        if not secret:
            return None

        if peek:
            content = secret.peek_content()
        else:
            content = secret.get_content()
        self.cached_secrets.put_content(scope, self.label(scope, key), content=content)
        return content

    def _add_juju_secret(self, scope: Scope, key: str, value: Dict[str, str]) -> Optional[Secret]:
        safe_value = self._safe_obj_data(value)

        if not safe_value:
            return None

        scope_obj = self._charm.app if scope == Scope.APP else self._charm.unit

        label = self.label(scope, key)
        try:
            secret = scope_obj.add_secret(safe_value, label=label)
        except ValueError as e:
            logging.error("Secret %s:%s couldn't be added", str(scope.val), str(key))
            raise OpenSearchSecretInsertionError(e)

        self.cached_secrets.put(scope, label, secret, safe_value)

        # Keeping a reference of the secret's ID just for sure.
        # May come handy for internal Observer Juju relation.
        self._charm.peers_data.put(scope, label, secret.id)

        return secret

    def _update_juju_secret(
        self, scope: Scope, key: str, value: Dict[str, str], merge: bool = False
    ) -> Optional[Secret]:
        # If the call below occurs for the 2nd time within the same flow,
        # it's hitting on the cache (i.e. cheap)
        secret = self._get_juju_secret(scope, key)

        content = {}
        if merge:
            content = self._get_juju_secret_content(scope, key)

        content.update(value)
        safe_content = self._safe_obj_data(content)

        if not safe_content:
            return self._remove_juju_secret(scope, key)

        try:
            secret.set_content(safe_content)
        except ValueError as e:
            logging.error("Secret %s:%s couldn't be updated", str(scope.val), str(key))
            raise OpenSearchSecretInsertionError(e)

        self.cached_secrets.put(scope, self.label(scope, key), content=safe_content)
        return secret

    def _add_or_update_juju_secret(
        self, scope: Scope, key: str, value: Dict[str, str], merge: bool = False
    ):
        # Existing secret?
        if not self._get_juju_secret(scope, key):
            return self._add_juju_secret(scope, key, value)
        return self._update_juju_secret(scope, key, value, merge)

    def _remove_juju_secret(self, scope: Scope, key: str):
        secret = self._get_juju_secret(scope, key)
        if not secret:
            logging.warning(f"Secret {scope}:{key} can't be deleted as it doesn't exist")
            return None

        try:
            secret.remove_all_revisions()
        except SecretNotFoundError:
            # the secret doesn't exist anymore
            logging.info(
                "Secret %s:%s already absent in Juju, ignoring remove_all_revisions.", scope, key
            )
            # clean up the local cache so we don't keep a stale reference
            self.cached_secrets.delete(scope, self.label(scope, key))
            return

        # If we got here, removal in Juju succeeded; clean cache.
        label = self.label(scope, key)
        self.cached_secrets.delete(scope, label)
        self._charm.peers_data.delete(scope, label)

    @override
    def has(self, scope: Scope, key: str):
        """Check if the said key is contained in the relation data."""
        if scope is None:
            raise ValueError("Scope undefined.")

        if not self.implements_secrets:
            return super().has(scope, key)

        return bool(self._get_juju_secret(scope, key))

    @override
    def get(
        self,
        scope: Scope,
        key: str,
        default: Optional[Union[int, float, str, bool]] = None,
        auto_casting: bool = True,
    ) -> Optional[Union[int, float, str, bool]]:
        """Getting a secret's value."""
        logging.debug(f"Getting secret {scope}:{key}")

        if not self.implements_secrets:
            return super().get(scope, key, default, auto_casting)

        content = self._get_juju_secret_content(scope, key)
        if not content:
            return default
        value = content.get(key)

        if not value:
            return None

        if not auto_casting:
            return value

        if not isinstance(value, dict):
            return self.cast(value)
        else:
            raise TypeError(f"Secret {scope}:{key} is to be retrieved with 'get_object()'")

    @override
    def get_object(self, scope: Scope, key: str, peek: bool = False) -> Optional[Dict[str, any]]:
        """Get dict object from the relation data store."""
        if not self.implements_secrets:
            return super().get_object(scope, key)

        return self._get_juju_secret_content(scope, key, peek)

    @override
    def put(self, scope: Scope, key: str, value: Optional[Union[any]]) -> None:
        """Adding or updating a secret's value."""
        logging.debug(f"Putting secret {scope}:{key}")
        if not self.implements_secrets:
            return super().put(scope, key, value)

        # todo: remove when secret-changed not triggered for same content update
        if self.get(scope, key) == value:
            return

        self._add_or_update_juju_secret(scope, key, {key: value})

    @override
    def put_object(
        self, scope: Scope, key: str, value: Dict[str, any], merge: bool = False
    ) -> None:
        """Put a dict object into relation data store."""
        logging.debug(f"Putting secret object {scope}:{key}")
        if not self.implements_secrets:
            return super().put_object(scope, key, value, merge)

        # todo: remove when secret-changed not triggered for same content update
        if self.get_object(scope, key) == self._safe_obj_data(value):
            return

        self._add_or_update_juju_secret(scope, key, value, merge)

    @override
    def delete(self, scope: Scope, key: str) -> None:
        """Removing a secret."""
        logging.debug(f"Removing secret {scope}:{key}")

        if not self.implements_secrets:
            return super().delete(scope, key)

        self._remove_juju_secret(scope, key)

        logging.debug(f"Deleted secret {scope}:{key}")

<<<<<<< HEAD
=======
    def get_tracked_secret(self, secret_id: str, scope: Scope, key: str) -> Optional[Secret]:
        """Track a granted secret and add it to the cache"""
        label = self.label(scope, key)
        if cached_secret_meta := self.cached_secrets.get_meta(scope, label):
            # already tracking
            return cached_secret_meta
        try:
            secret = self._charm.model.get_secret(id=secret_id)
        except SecretNotFoundError:
            logger.info("Could not find secret: %s - %s", key, secret_id)
            return None

        self.cached_secrets.set_meta(scope, label, secret)
        self.cached_secrets.put_content(scope, label, secret.get_content(refresh=True))
        return secret

>>>>>>> 10ec9a90
    def get_secret_id(self, scope: Scope, key: str) -> Optional[str]:
        """Get the secret ID from the cache."""
        label = self.label(scope, key)
        return self._charm.peers_data.get(scope, label)

<<<<<<< HEAD
    def grant_secret_to_relation(self, secret_id: int, relation: Relation):
        """Grant a secret to a relation."""
        secret = self._charm.model.get_secret(id=secret_id)
        secret.grant(relation)
=======
    def grant_secret_to_relation(self, secret_id: str, relation: Relation) -> bool:
        """Grant a secret to a relation."""
        try:
            secret = self._charm.model.get_secret(id=secret_id)
            secret.grant(relation)
        except SecretNotFoundError:
            logger.error("Could not find secret: %s", secret_id)
            return False
        except ModelError:
            logger.error("Not owner of secret: %s. Cannot grant to relation", secret_id)
            return False
        return True
>>>>>>> 10ec9a90
<|MERGE_RESOLUTION|>--- conflicted
+++ resolved
@@ -31,11 +31,7 @@
     Scope,
     SecretCache,
 )
-<<<<<<< HEAD
-from ops import JujuVersion, Relation, Secret, SecretNotFoundError
-=======
 from ops import JujuVersion, ModelError, Relation, Secret, SecretNotFoundError
->>>>>>> 10ec9a90
 from ops.charm import SecretChangedEvent
 from ops.framework import Object
 from overrides import override
@@ -97,15 +93,10 @@
         #     - Note: Leader is updated already
         # 4. S3 credentials (secret / access keys) in large relations
         #     - Action: write them into the opensearch.yml by running backup module
-<<<<<<< HEAD
-        #
-        # 5.  Azure credentials (storage account / secret key)
-=======
         # 5. Azure credentials (storage account / secret key)
         #
         # On a separate note: Handling for JWT-config related secrets (e.g. signing-key) happens
         # in the `JwtHandler` class, as it is a secret that is provided from another application
->>>>>>> 10ec9a90
 
         system_user_hash_keys = [
             self._charm.secrets.hash_key(user) for user in OpenSearchSystemUsers
@@ -404,8 +395,6 @@
 
         logging.debug(f"Deleted secret {scope}:{key}")
 
-<<<<<<< HEAD
-=======
     def get_tracked_secret(self, secret_id: str, scope: Scope, key: str) -> Optional[Secret]:
         """Track a granted secret and add it to the cache"""
         label = self.label(scope, key)
@@ -422,18 +411,11 @@
         self.cached_secrets.put_content(scope, label, secret.get_content(refresh=True))
         return secret
 
->>>>>>> 10ec9a90
     def get_secret_id(self, scope: Scope, key: str) -> Optional[str]:
         """Get the secret ID from the cache."""
         label = self.label(scope, key)
         return self._charm.peers_data.get(scope, label)
 
-<<<<<<< HEAD
-    def grant_secret_to_relation(self, secret_id: int, relation: Relation):
-        """Grant a secret to a relation."""
-        secret = self._charm.model.get_secret(id=secret_id)
-        secret.grant(relation)
-=======
     def grant_secret_to_relation(self, secret_id: str, relation: Relation) -> bool:
         """Grant a secret to a relation."""
         try:
@@ -445,5 +427,4 @@
         except ModelError:
             logger.error("Not owner of secret: %s. Cannot grant to relation", secret_id)
             return False
-        return True
->>>>>>> 10ec9a90
+        return True