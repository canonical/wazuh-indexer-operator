--- conflicted
+++ resolved
@@ -82,10 +82,7 @@
 
     # Set the testing host before starting the lxd cloud
     sudo sysctl -w vm.max_map_count=262144 vm.swappiness=0 net.ipv4.tcp_retries2=5
-<<<<<<< HEAD
-=======
     sudo apt update
     sudo apt install -y netcat-openbsd
->>>>>>> 7c7d7b71
 commands =
     poetry run pytest -v --tb native --log-cli-level=INFO -s --ignore={[vars]tests_path}/unit/ {posargs}