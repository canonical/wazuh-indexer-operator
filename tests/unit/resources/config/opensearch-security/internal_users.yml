--- conflicted
+++ resolved
@@ -10,11 +10,7 @@
 ## Demo users
 
 admin:
-<<<<<<< HEAD
-  hash: $2b$12$RuZ8VwWbwUjIM3jkn9Dcsea/WB0oRd.2WfRKUE00D96TOUTiymngG
-=======
   hash: $2b$12$opqt7qm2UbZHeWeci0my.eBkW7ALU8UYLtgAP20GdPrMdQi9zJkXO
->>>>>>> 7c7d7b71
   reserved: false
   backend_roles:
   - admin
@@ -23,10 +19,6 @@
   - all_access
   description: Admin user
 kibanaserver:
-<<<<<<< HEAD
-  hash: $2b$12$JcJW5phVek5UdpovV5pa9eLrk1esCPV96SWMU0xLBMGGYdsBeg1de
-=======
   hash: $2b$12$fr6p0OJ7w6ay9h6.BmB/8uHqHMie/IJBPY7nlGgT0ik3Y1RpxpkXC
->>>>>>> 7c7d7b71
   reserved: false
   description: Kibanaserver user