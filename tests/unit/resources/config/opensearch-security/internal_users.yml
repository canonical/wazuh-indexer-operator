# This is the internal user database
# The hash value is a bcrypt hash and can be generated with plugin/tools/hash.sh

_meta:
  type: internalusers
  config_version: 2

# Define your internal users here

## Demo users

kibanaserver:
<<<<<<< HEAD
  hash: $2b$12$gPTfBoDoowvE6/.o2NdnuuDs1oRKolCIPQCkaaW8lyPURSnU/XTRC
  reserved: false
  description: Kibanaserver user
admin:
  hash: $2b$12$UjC9QHBn2ZVH3tFVRKOPyON.IhLy4WrByQJibbENZwzy/BmHbsB.i
=======
  hash: $2b$12$WGJWimUVRBHjWQ5n69WaReZAd1IebUNKxM/dqoNkxOd3pEeLBjQYm
  reserved: false
  description: Kibanaserver user
admin:
  hash: $2b$12$9vDjQ5K2mVHtsKNF98cxq.4yjlWgMXXW6QYVOUbSLGpZY1mutBWgq
>>>>>>> 1699feaa
  reserved: false
  backend_roles:
  - admin
  opendistro_security_roles:
  - security_rest_api_access
  - all_access
  description: Admin user<|MERGE_RESOLUTION|>--- conflicted
+++ resolved
@@ -10,19 +10,11 @@
 ## Demo users
 
 kibanaserver:
-<<<<<<< HEAD
-  hash: $2b$12$gPTfBoDoowvE6/.o2NdnuuDs1oRKolCIPQCkaaW8lyPURSnU/XTRC
-  reserved: false
-  description: Kibanaserver user
-admin:
-  hash: $2b$12$UjC9QHBn2ZVH3tFVRKOPyON.IhLy4WrByQJibbENZwzy/BmHbsB.i
-=======
   hash: $2b$12$WGJWimUVRBHjWQ5n69WaReZAd1IebUNKxM/dqoNkxOd3pEeLBjQYm
   reserved: false
   description: Kibanaserver user
 admin:
   hash: $2b$12$9vDjQ5K2mVHtsKNF98cxq.4yjlWgMXXW6QYVOUbSLGpZY1mutBWgq
->>>>>>> 1699feaa
   reserved: false
   backend_roles:
   - admin
