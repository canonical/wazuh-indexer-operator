--- conflicted
+++ resolved
@@ -17,28 +17,17 @@
 logger = logging.getLogger(__name__)
 
 
-<<<<<<< HEAD
 OPENSEARCH_ORIGINAL_CHARM_NAME = "wazuh-indexer"
-OPENSEARCH_CHANNEL = "latest/edge"
-
-
-STARTING_VERSION = "4.8.2"
+OPENSEARCH_CHANNEL = "4.11/edge"
+OPENSEARCH_STABLE_CHANNEL = "4.11/stable"
+
+
+PROFILES_REVISION = 185
+STARTING_VERSION = "4.11.0"
 
 
 VERSION_TO_REVISION = {
     STARTING_VERSION: 1,
-=======
-OPENSEARCH_ORIGINAL_CHARM_NAME = "opensearch"
-OPENSEARCH_CHANNEL = "2/edge"
-OPENSEARCH_STABLE_CHANNEL = "2/stable"
-
-PROFILES_REVISION = 185
-STARTING_VERSION = "2.17.0"
-
-VERSION_TO_REVISION = {
-    STARTING_VERSION: 168,
-    "2.18.0": 209,
->>>>>>> 7c7d7b71
 }
 
 
@@ -85,13 +74,9 @@
 
     # Deploy TLS Certificates operator.
     config = {"ca-common-name": "CN_CA"}
-<<<<<<< HEAD
-    await ops_test.model.deploy(TLS_CERTIFICATES_APP_NAME, channel="latest/stable", config=config)
-=======
     await ops_test.model.deploy(
         TLS_CERTIFICATES_APP_NAME, channel=TLS_STABLE_CHANNEL, config=config
     )
->>>>>>> 7c7d7b71
 
     # Relate it to OpenSearch to set up TLS.
     await ops_test.model.integrate(APP_NAME, TLS_CERTIFICATES_APP_NAME)
@@ -250,13 +235,8 @@
             wait_for_exact_units={
                 APP_NAME: 3,
             },
-<<<<<<< HEAD
-            timeout=2400,
-            idle_period=IDLE_PERIOD,
-=======
             timeout=1400,
             idle_period=30,
->>>>>>> 7c7d7b71
         )
 
         logger.info(f"Rolling back to {version}")
@@ -278,13 +258,8 @@
             wait_for_exact_units={
                 APP_NAME: 3,
             },
-<<<<<<< HEAD
-            timeout=2400,
-            idle_period=IDLE_PERIOD,
-=======
             timeout=1400,
             idle_period=30,
->>>>>>> 7c7d7b71
         )
         await refresh(
             ops_test,
@@ -301,13 +276,8 @@
             wait_for_exact_units={
                 APP_NAME: 3,
             },
-<<<<<<< HEAD
-            timeout=2400,
-            idle_period=IDLE_PERIOD,
-=======
             timeout=1400,
             idle_period=30,
->>>>>>> 7c7d7b71
         )
 
 
