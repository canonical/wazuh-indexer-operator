#!/usr/bin/env python3
# Copyright 2024 Canonical Ltd.
# See LICENSE file for licensing details.

import logging
import subprocess
from typing import Optional

from pytest_operator.plugin import OpsTest
from tenacity import Retrying, stop_after_attempt, wait_fixed

from ..ha.continuous_writes import ContinuousWrites
from ..ha.helpers import (
    assert_continuous_writes_consistency,
    assert_continuous_writes_increasing,
)
from ..helpers import APP_NAME, app_name, run_action
from ..helpers_deployments import get_application_units, wait_until

OPENSEARCH_SERVICE_PATH = "/etc/systemd/system/snap.wazuh-indexer.daemon.service"
ORIGINAL_RESTART_DELAY = 20
SECOND_APP_NAME = "second-opensearch"
RESTART_DELAY = 360


logger = logging.getLogger(__name__)


async def refresh(
    ops_test: OpsTest,
    app_name: str,
    *,
    revision: Optional[int] = None,
    switch: Optional[str] = None,
    channel: Optional[str] = None,
    path: Optional[str] = None,
    config: Optional[dict[str, str]] = None,
) -> None:
    # due to: https://github.com/juju/python-libjuju/issues/1057
    # the following call does not work:
    # application = ops_test.model.applications[APP_NAME]
    # await application.refresh(
    #     revision=rev,
    # )

    # Point to the right model, as we are calling the juju cli directly
    args = [f"--model={ops_test.model.info.name}"]
    if revision:
        args.append(f"--revision={revision}")
    if switch:
        args.append(f"--switch={switch}")
    if channel:
        args.append(f"--channel={channel}")
    if path:
        args.append(f"--path={path}")
    if config:
        for key, val in config.items():
            args.extend(["--config", f"{key}={val}"])

    for attempt in Retrying(stop=stop_after_attempt(6), wait=wait_fixed(wait=30)):
        with attempt:
            cmd = ["juju", "refresh"]
            cmd.append(app_name)
            cmd.extend(args)
            subprocess.check_output(cmd)


async def assert_upgrade_to_local(
    ops_test: OpsTest, cwrites: ContinuousWrites, local_charm: str
) -> None:
    """Does the upgrade to local and asserts continuous writes."""
    app = (await app_name(ops_test)) or APP_NAME
    units = await get_application_units(ops_test, app)
    leader_id = [u.id for u in units if u.is_leader][0]

    action = await run_action(
        ops_test,
        leader_id,
        "pre-upgrade-check",
        app=app,
    )
    assert action.status == "completed"

    async with ops_test.fast_forward("60s"):
        logger.info("Refresh the charm")

        await refresh(ops_test, app, path=local_charm, config={"profile": "testing"})

        await wait_until(
            ops_test,
            apps=[app],
            apps_statuses=["blocked"],
            units_statuses=["active"],
            wait_for_exact_units={
                APP_NAME: 3,
            },
<<<<<<< HEAD
            timeout=2400,
            idle_period=IDLE_PERIOD,
=======
            timeout=2800,
            idle_period=30,
>>>>>>> 7c7d7b71
        )

        logger.info("Upgrade finished")
        # Resume the upgrade
        action = await run_action(
            ops_test,
            leader_id,
            "resume-upgrade",
            app=app,
        )
        logger.info(action)
        assert action.status == "completed"

        logger.info("Refresh is over, waiting for the charm to settle")
        await wait_until(
            ops_test,
            apps=[app],
            apps_statuses=["active"],
            units_statuses=["active"],
            wait_for_exact_units={
                APP_NAME: 3,
            },
<<<<<<< HEAD
            timeout=2400,
            idle_period=IDLE_PERIOD,
=======
            timeout=2800,
            idle_period=30,
>>>>>>> 7c7d7b71
        )

    # continuous writes checks
    await assert_continuous_writes_increasing(cwrites)
    await assert_continuous_writes_consistency(ops_test, cwrites, [app])<|MERGE_RESOLUTION|>--- conflicted
+++ resolved
@@ -94,13 +94,8 @@
             wait_for_exact_units={
                 APP_NAME: 3,
             },
-<<<<<<< HEAD
-            timeout=2400,
-            idle_period=IDLE_PERIOD,
-=======
             timeout=2800,
             idle_period=30,
->>>>>>> 7c7d7b71
         )
 
         logger.info("Upgrade finished")
@@ -123,13 +118,8 @@
             wait_for_exact_units={
                 APP_NAME: 3,
             },
-<<<<<<< HEAD
-            timeout=2400,
-            idle_period=IDLE_PERIOD,
-=======
             timeout=2800,
             idle_period=30,
->>>>>>> 7c7d7b71
         )
 
     # continuous writes checks
