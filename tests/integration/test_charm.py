--- conflicted
+++ resolved
@@ -54,13 +54,9 @@
     )
     # Deploy TLS Certificates operator.
     config = {"ca-common-name": "CN_CA"}
-<<<<<<< HEAD
-    await ops_test.model.deploy(TLS_CERTIFICATES_APP_NAME, channel="latest/stable", config=config)
-=======
     await ops_test.model.deploy(
         TLS_CERTIFICATES_APP_NAME, channel=TLS_STABLE_CHANNEL, config=config
     )
->>>>>>> 7c7d7b71
     # Relate it to OpenSearch to set up TLS.
     await ops_test.model.integrate(APP_NAME, TLS_CERTIFICATES_APP_NAME)
     await wait_until(
@@ -119,13 +115,9 @@
 
     # Deploy TLS Certificates operator.
     config = {"ca-common-name": "CN_CA"}
-<<<<<<< HEAD
-    await ops_test.model.deploy(TLS_CERTIFICATES_APP_NAME, channel="latest/stable", config=config)
-=======
     await ops_test.model.deploy(
         TLS_CERTIFICATES_APP_NAME, channel=TLS_STABLE_CHANNEL, config=config
     )
->>>>>>> 7c7d7b71
     # Relate it to OpenSearch to set up TLS.
     await ops_test.model.integrate(APP_NAME, TLS_CERTIFICATES_APP_NAME)
     await wait_until(
@@ -305,13 +297,9 @@
             [
                 "juju",
                 "ssh",
-<<<<<<< HEAD
-                f"wazuh-indexer/{leader_id}",
-=======
                 "-m",
                 ops_test.model.info.name,
-                f"opensearch/{leader_id}",
->>>>>>> 7c7d7b71
+                f"wazuh-indexer/{leader_id}",
                 "--",
                 "sudo",
                 "snap",
