--- conflicted
+++ resolved
@@ -57,13 +57,9 @@
 
     # Deploy TLS Certificates operator.
     config = {"ca-common-name": "CN_CA"}
-<<<<<<< HEAD
-    await ops_test.model.deploy(TLS_CERTIFICATES_APP_NAME, channel="latest/stable", config=config)
-=======
     await ops_test.model.deploy(
         TLS_CERTIFICATES_APP_NAME, channel=TLS_STABLE_CHANNEL, config=config
     )
->>>>>>> 7c7d7b71
     await wait_until(ops_test, apps=[TLS_CERTIFICATES_APP_NAME], apps_statuses=["active"])
 
     # Relate it to OpenSearch to set up TLS.
@@ -171,13 +167,9 @@
     # Deploy TLS Certificates operator
     logger.info("Deploying TLS Certificates operator")
     config = {"ca-common-name": "CN_CA", "certificate-validity": "1"}
-<<<<<<< HEAD
-    await ops_test.model.deploy(TLS_CERTIFICATES_APP_NAME, channel="latest/stable", config=config)
-=======
     await ops_test.model.deploy(
         TLS_CERTIFICATES_APP_NAME, channel=TLS_STABLE_CHANNEL, config=config
     )
->>>>>>> 7c7d7b71
     await wait_until(ops_test, apps=[TLS_CERTIFICATES_APP_NAME], apps_statuses=["active"])
 
     # Deploy Opensearch operator
