#!/usr/bin/env python3
# Copyright 2024 Canonical Ltd.
# See LICENSE file for licensing details.

import logging
import subprocess
import time

import pytest
from pytest_operator.plugin import OpsTest

from ..helpers import (
    APP_NAME,
    CONFIG_OPTS,
    MODEL_CONFIG,
    UNIT_IDS,
    check_cluster_formation_successful,
    cluster_health,
    get_application_unit_ids,
    get_application_unit_ids_ips,
    get_application_unit_ips_names,
    get_application_unit_names,
    get_leader_unit_id,
    get_leader_unit_ip,
    run_action,
)
from ..helpers_deployments import wait_until
from ..tls.helpers import (
    check_security_index_initialised,
    check_unit_tls_configured,
    get_loaded_tls_certificates,
)

logger = logging.getLogger(__name__)


TLS_CERTIFICATES_APP_NAME = "self-signed-certificates"
<<<<<<< HEAD
TLS_STABLE_CHANNEL = "latest/stable"
=======
# TODO update the docs to reflect the new channel once released
TLS_STABLE_CHANNEL = "1/stable"
>>>>>>> 10ec9a90
# The expiry time of the secret carrying the certificate is set to 3 minutes for testing
SECRET_EXPIRY_TIME = 180
# Wait time for the secret to expire and be renewed
SECRET_EXPIRY_WAIT_TIME = SECRET_EXPIRY_TIME + 60


@pytest.mark.abort_on_fail
@pytest.mark.skip_if_deployed
async def test_build_and_deploy_active(ops_test: OpsTest, charm, series) -> None:
    """Build and deploy one unit of OpenSearch."""
    await ops_test.model.set_config(MODEL_CONFIG)

    await ops_test.model.deploy(
        charm,
        num_units=len(UNIT_IDS),
        series=series,
        config=CONFIG_OPTS,
    )

    # Deploy TLS Certificates operator.
    config = {"ca-common-name": "CN_CA"}
    await ops_test.model.deploy(
        TLS_CERTIFICATES_APP_NAME, channel=TLS_STABLE_CHANNEL, config=config
    )
    await wait_until(ops_test, apps=[TLS_CERTIFICATES_APP_NAME], apps_statuses=["active"])

    # Relate it to OpenSearch to set up TLS.
    await ops_test.model.integrate(APP_NAME, TLS_CERTIFICATES_APP_NAME)
    await wait_until(
        ops_test,
        apps=[APP_NAME],
        apps_statuses=["active"],
        units_statuses=["active"],
        wait_for_exact_units=len(UNIT_IDS),
    )
    assert len(ops_test.model.applications[APP_NAME].units) == len(UNIT_IDS)


@pytest.mark.abort_on_fail
async def test_security_index_initialised(ops_test: OpsTest) -> None:
    """Test that the security index is well initialised."""
    # Wait for the leader unit to initialize the security index.
    leader_unit_ip = await get_leader_unit_ip(ops_test)
    assert await check_security_index_initialised(ops_test, leader_unit_ip)


@pytest.mark.abort_on_fail
async def test_tls_configured(ops_test: OpsTest) -> None:
    """Test that TLS is enabled when relating to the TLS Certificates Operator."""
    for unit_name, unit_ip in (await get_application_unit_ips_names(ops_test)).items():
        assert await check_unit_tls_configured(ops_test, unit_ip, unit_name)


@pytest.mark.abort_on_fail
async def test_cluster_formation_after_tls(ops_test: OpsTest) -> None:
    """Test that the cluster formation is successful after TLS setup."""
    unit_names = get_application_unit_names(ops_test)
    leader_unit_ip = await get_leader_unit_ip(ops_test)

    assert await check_cluster_formation_successful(ops_test, leader_unit_ip, unit_names)


@pytest.mark.abort_on_fail
async def test_tls_renewal(ops_test: OpsTest) -> None:
    """Test that renewed TLS certificates are reloaded immediately without restarting."""
    leader_unit_ip = await get_leader_unit_ip(ops_test)
    leader_id = await get_leader_unit_id(ops_test)
    non_leader_id = [
        unit_id for unit_id in get_application_unit_ids(ops_test) if unit_id != leader_id
    ][0]
    units = await get_application_unit_ids_ips(ops_test, APP_NAME)

    # test against the leader unit for unit-transport cert
    current_certs = await get_loaded_tls_certificates(ops_test, leader_unit_ip)
    await run_action(
        ops_test, leader_id, "set-tls-private-key", params={"category": "unit-transport"}
    )

    await wait_until(
        ops_test,
        apps=[APP_NAME],
        apps_statuses=["active"],
        units_statuses=["active"],
        wait_for_exact_units=len(UNIT_IDS),
        idle_period=15,
        timeout=60,
    )

    updated_certs = await get_loaded_tls_certificates(ops_test, leader_unit_ip)
    assert (
        updated_certs["transport_certificates_list"][0]["not_before"]
        > current_certs["transport_certificates_list"][0]["not_before"]
    )

    # test against a random non-leader unit for unit-http cert
    current_certs = await get_loaded_tls_certificates(ops_test, units[non_leader_id])
    await run_action(
        ops_test,
        non_leader_id,
        action_name="set-tls-private-key",
        params={"category": "unit-http"},
    )

    await wait_until(
        ops_test,
        apps=[APP_NAME],
        apps_statuses=["active"],
        units_statuses=["active"],
        wait_for_exact_units=len(UNIT_IDS),
        idle_period=5,
        timeout=30,
    )

    updated_certs = await get_loaded_tls_certificates(ops_test, units[non_leader_id])
    assert (
        updated_certs["http_certificates_list"][0]["not_before"]
        > current_certs["http_certificates_list"][0]["not_before"]
    )


@pytest.mark.abort_on_fail
async def test_tls_expiration(ops_test: OpsTest, charm, series) -> None:
    """Test that expiring TLS certificates are renewed."""
    # before we can run this test, need to clean up and deploy with different config
    if APP_NAME in ops_test.model.applications:
        logger.info(f"Removing application {APP_NAME}")
        await ops_test.model.remove_application(APP_NAME, block_until_done=True)
    if TLS_CERTIFICATES_APP_NAME in ops_test.model.applications:
        logger.info(f"Removing application {TLS_CERTIFICATES_APP_NAME}")
        await ops_test.model.remove_application(TLS_CERTIFICATES_APP_NAME, block_until_done=True)

    # Deploy TLS Certificates operator
    logger.info("Deploying TLS Certificates operator")
    config = {"ca-common-name": "CN_CA", "certificate-validity": "1"}
    await ops_test.model.deploy(
        TLS_CERTIFICATES_APP_NAME, channel=TLS_STABLE_CHANNEL, config=config
    )
    await wait_until(ops_test, apps=[TLS_CERTIFICATES_APP_NAME], apps_statuses=["active"])

    # Deploy Opensearch operator
    await ops_test.model.set_config(MODEL_CONFIG)

    logger.info("Deploying OpenSearch")
    await ops_test.model.deploy(
        charm,
        num_units=1,
        series=series,
        config=CONFIG_OPTS,
    )

    await wait_until(
        ops_test,
        apps=[APP_NAME],
        units_statuses=["blocked"],
        wait_for_exact_units=1,
    )

    # Change the expiry time of the secret carrying the certificate to 3 minutes for testing
    logger.info("Changing the expiry time of the secret carrying the certificate to 3 minutes")
    unit_id = get_application_unit_ids(ops_test, APP_NAME)[0]
    search_expression = "expire=self._get_next_secret_expiry_time\\(certificate\\)"
    replace_expression = f"expire=timedelta\\(seconds={SECRET_EXPIRY_TIME}\\)"
    lib_file = f"/var/lib/juju/agents/unit-wazuh-indexer-{unit_id}/charm/lib/charms/tls_certificates_interface/v3/tls_certificates.py"
    cmd = f"juju ssh {APP_NAME}/{unit_id} sudo sed -i 's/{search_expression}/{replace_expression}/g' {lib_file}"
    logger.info(f"Running command: {cmd}")
    subprocess.check_output(cmd, shell=True)

    # Relate OpenSearch to TLS and wait until all is settled
    logger.info("Integrating OpenSearch with TLS Certificates operator")
    await ops_test.model.integrate(APP_NAME, TLS_CERTIFICATES_APP_NAME)

    await wait_until(
        ops_test,
        apps=[APP_NAME],
        units_statuses=["active"],
        wait_for_exact_units=1,
    )

    # wait for the unit to be ready and API's available
    logger.info("Test cluster health")
    unit_ip = await get_leader_unit_ip(ops_test)
    cluster_health_resp = await cluster_health(ops_test, unit_ip, wait_for_green_first=True)
    assert cluster_health_resp["status"] == "green"

    # now start with the actual test
    # first get the currently used certs
    current_certs = await get_loaded_tls_certificates(ops_test, unit_ip)

    # now wait for the expiration period to pass by (and a bit longer for things to settle)
    # we can't use `wait_until` here because the unit might not be idle in the meantime
    # please note: minimum waiting time is 60 minutes, due to limitations on the tls-operator
    logger.info(
        f"Waiting for certificates to expire. Wait time: {SECRET_EXPIRY_WAIT_TIME / 60} minutes."
    )
    time.sleep(SECRET_EXPIRY_WAIT_TIME)

    logger.info("Test cluster health after certificate expiry")
    cluster_health_resp = await cluster_health(ops_test, unit_ip, wait_for_green_first=True)
    assert cluster_health_resp["status"] == "green"

    # now compare the current certificates against the earlier ones and see if they were updated
    updated_certs = await get_loaded_tls_certificates(ops_test, unit_ip)
    logger.info("Comparing certificates before and after expiry")
    logger.info(f"Certs: {current_certs}, {updated_certs}")
    assert (
        updated_certs["transport_certificates_list"][0]["not_before"]
        > current_certs["transport_certificates_list"][0]["not_before"]
    )

    assert (
        updated_certs["http_certificates_list"][0]["not_before"]
        > current_certs["http_certificates_list"][0]["not_before"]
    )<|MERGE_RESOLUTION|>--- conflicted
+++ resolved
@@ -35,12 +35,8 @@
 
 
 TLS_CERTIFICATES_APP_NAME = "self-signed-certificates"
-<<<<<<< HEAD
-TLS_STABLE_CHANNEL = "latest/stable"
-=======
 # TODO update the docs to reflect the new channel once released
 TLS_STABLE_CHANNEL = "1/stable"
->>>>>>> 10ec9a90
 # The expiry time of the secret carrying the certificate is set to 3 minutes for testing
 SECRET_EXPIRY_TIME = 180
 # Wait time for the secret to expire and be renewed
