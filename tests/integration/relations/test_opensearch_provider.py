#!/usr/bin/env python3
# Copyright 2024 Canonical Ltd.
# See LICENSE file for licensing details.
import asyncio
import json
import logging
import re
import time

import pytest
from charms.opensearch.v0.constants_charm import ClientRelationName
from pytest_operator.plugin import OpsTest

from ..helpers import APP_NAME as OPENSEARCH_APP_NAME
from ..helpers import (
    CONFIG_OPTS,
    MODEL_CONFIG,
    SERIES,
    get_application_unit_ids,
    get_leader_unit_id,
    get_leader_unit_ip,
    http_request,
    run_action,
)
from ..helpers_deployments import wait_until
from ..tls.test_tls import TLS_CERTIFICATES_APP_NAME, TLS_STABLE_CHANNEL
from .helpers import (
    get_application_relation_data,
    ip_to_url,
    run_request,
    wait_for_relation_joined_between,
)

logger = logging.getLogger(__name__)

CLIENT_APP_NAME = "application"
SECONDARY_CLIENT_APP_NAME = "secondary-application"
DASHBOARDS_APP_NAME = "wazuh-dashboard"
ALL_APPS = [OPENSEARCH_APP_NAME, TLS_CERTIFICATES_APP_NAME, CLIENT_APP_NAME, DASHBOARDS_APP_NAME]

NUM_UNITS = 3

FIRST_RELATION_NAME = "first-index"
SECOND_RELATION_NAME = "second-index"
DASHBOARDS_RELATION_NAME = "opensearch-client"
ADMIN_RELATION_NAME = "admin"
PROTECTED_INDICES = [
    ".opendistro_security",
    ".opendistro-alerting-config",
    ".opendistro-alerting-alert",
    ".opendistro-anomaly-results",
    ".opendistro-anomaly-detector",
    ".opendistro-anomaly-checkpoints",
    ".opendistro-anomaly-detection-state",
]


@pytest.mark.abort_on_fail
async def test_create_relation(ops_test: OpsTest, application_charm, charm, series):
    """Test basic functionality of relation interface."""
    # Deploy both charms (multiple units for each application to test that later they correctly
    # set data in the relation application databag using only the leader unit).
    new_model_conf = MODEL_CONFIG.copy()
    new_model_conf["update-status-hook-interval"] = "1m"

    config = {"ca-common-name": "CN_CA"}
<<<<<<< HEAD
    await ops_test.model.deploy(TLS_CERTIFICATES_APP_NAME, channel="latest/stable", config=config)
=======
    await ops_test.model.deploy(
        TLS_CERTIFICATES_APP_NAME, channel=TLS_STABLE_CHANNEL, config=config
    )
>>>>>>> 7c7d7b71

    await ops_test.model.set_config(new_model_conf)
    await asyncio.gather(
        ops_test.model.deploy(
            application_charm,
            application_name=CLIENT_APP_NAME,
        ),
        ops_test.model.deploy(
            DASHBOARDS_APP_NAME,
            application_name=DASHBOARDS_APP_NAME,
            channel="latest/edge",
            series=SERIES,
            revision=3,
        ),
        ops_test.model.deploy(
            charm,
            application_name=OPENSEARCH_APP_NAME,
            num_units=NUM_UNITS,
            series=series,
            config=CONFIG_OPTS,
        ),
    )
    await ops_test.model.integrate(OPENSEARCH_APP_NAME, TLS_CERTIFICATES_APP_NAME)
    await ops_test.model.wait_for_idle(
        apps=[TLS_CERTIFICATES_APP_NAME, OPENSEARCH_APP_NAME], status="active", timeout=1600
    )

    global client_relation
    client_relation = await ops_test.model.integrate(
        f"{OPENSEARCH_APP_NAME}:{ClientRelationName}", f"{CLIENT_APP_NAME}:{FIRST_RELATION_NAME}"
    )

    # This test shouldn't take so long
    await ops_test.model.wait_for_idle(
        apps=[OPENSEARCH_APP_NAME, CLIENT_APP_NAME],
        timeout=1600,
        status="active",
    )
    await ops_test.model.wait_for_idle(
        apps=[DASHBOARDS_APP_NAME],
        timeout=1600,
    )


@pytest.mark.abort_on_fail
async def test_index_usage(ops_test: OpsTest):
    """Check we can update and delete things.

    The client application authenticates using the cert provided in the index; if this is
    invalid for any reason, the test will fail, so this test implicitly verifies that TLS works.
    """
    await run_request(
        ops_test,
        unit_name=ops_test.model.applications[CLIENT_APP_NAME].units[0].name,
        relation_name=FIRST_RELATION_NAME,
        relation_id=client_relation.id,
        method="PUT",
        endpoint="/albums/_doc/1?refresh=true",
        payload=re.escape(
            '{"artist": "Vulfpeck", "genre": ["Funk", "Jazz"], "title": "Thrill of the Arts"}'
        ),
    )

    read_index_endpoint = "/albums/_search?q=Jazz"
    run_read_index = await run_request(
        ops_test,
        unit_name=ops_test.model.applications[CLIENT_APP_NAME].units[0].name,
        endpoint=read_index_endpoint,
        method="GET",
        relation_id=client_relation.id,
        relation_name=FIRST_RELATION_NAME,
    )
    results = json.loads(run_read_index["results"])
    logging.info(results)
    assert results.get("timed_out") is False
    assert results.get("hits", {}).get("total", {}).get("value") == 1
    assert (
        results.get("hits", {}).get("hits", [{}])[0].get("_source", {}).get("artist") == "Vulfpeck"
    )


@pytest.mark.abort_on_fail
async def test_bulk_index_usage(ops_test: OpsTest):
    """Check we can update and delete things using bulk api."""
    bulk_payload = """{ "index" : { "_index": "albums", "_id" : "2" } }
{"artist": "Herbie Hancock", "genre": ["Jazz"],  "title": "Head Hunters"}
{ "index" : { "_index": "albums", "_id" : "3" } }
{"artist": "Lydian Collective", "genre": ["Jazz"],  "title": "Adventure"}
{ "index" : { "_index": "albums", "_id" : "4" } }
{"artist": "Liquid Tension Experiment", "genre": ["Prog", "Metal"],  "title": "Liquid Tension Experiment 2"}
"""
    await run_request(
        ops_test,
        unit_name=ops_test.model.applications[CLIENT_APP_NAME].units[0].name,
        relation_name=FIRST_RELATION_NAME,
        relation_id=client_relation.id,
        method="POST",
        endpoint="/_bulk?refresh=true",
        payload=re.escape(bulk_payload),
    )

    read_index_endpoint = "/albums/_search?q=Jazz"
    run_bulk_read_index = await run_request(
        ops_test,
        unit_name=ops_test.model.applications[CLIENT_APP_NAME].units[0].name,
        endpoint=read_index_endpoint,
        method="GET",
        relation_id=client_relation.id,
        relation_name=FIRST_RELATION_NAME,
    )
    # TODO assert we're getting the correct value
    results = json.loads(run_bulk_read_index["results"])
    logging.info(results)
    assert results.get("timed_out") is False
    assert results.get("hits", {}).get("total", {}).get("value") == 3
    artists = [
        hit.get("_source", {}).get("artist") for hit in results.get("hits", {}).get("hits", [{}])
    ]
    assert set(artists) == {"Herbie Hancock", "Lydian Collective", "Vulfpeck"}


@pytest.mark.abort_on_fail
async def test_version(ops_test: OpsTest):
    """Check version reported in the databag is consistent with the version on the charm."""
    run_version_request = await run_request(
        ops_test,
        unit_name=ops_test.model.applications[CLIENT_APP_NAME].units[0].name,
        method="GET",
        endpoint="/",
        relation_id=client_relation.id,
        relation_name=FIRST_RELATION_NAME,
    )
    version = await get_application_relation_data(
        ops_test, f"{CLIENT_APP_NAME}/0", FIRST_RELATION_NAME, "version"
    )
    logging.info(run_version_request)
    logging.info(version)
    results = json.loads(run_version_request["results"])
    assert version == results.get("version", {}).get("number"), results


async def get_secret_data(ops_test, secret_uri):
    secret_unique_id = secret_uri.split("/")[-1]
    complete_command = f"show-secret {secret_uri} --reveal --format=json"
    _, stdout, _ = await ops_test.juju(*complete_command.split())
    return json.loads(stdout)[secret_unique_id]["content"]["Data"]


@pytest.mark.abort_on_fail
async def test_dashboard_relation(ops_test: OpsTest):
    """Test we can create relations with admin permissions."""
    # Add a dashboard relation and wait for them to exchange data
    global dashboards_relation
    dashboards_relation = await ops_test.model.integrate(OPENSEARCH_APP_NAME, DASHBOARDS_APP_NAME)
    wait_for_relation_joined_between(ops_test, OPENSEARCH_APP_NAME, DASHBOARDS_APP_NAME)

    await wait_until(
        ops_test,
        apps=ALL_APPS,
        apps_statuses=["active"],
        units_statuses=["active"],
        idle_period=70,
    )

    # On this request, kibanaserver user with its own password should be exposed
    secret_uri = await get_application_relation_data(
        ops_test, f"{DASHBOARDS_APP_NAME}/0", DASHBOARDS_RELATION_NAME, "secret-user"
    )
    relation_user_data = await get_secret_data(ops_test, secret_uri)
    relation_user_name = relation_user_data.get("username")
    relation_user_pwd = relation_user_data.get("password")

    assert relation_user_name == "kibanaserver"

    leader_id = await get_leader_unit_id(ops_test)
    result = await run_action(ops_test, leader_id, "get-password", {"username": "kibanaserver"})
    assert relation_user_pwd == result.response.get("password")


@pytest.mark.abort_on_fail
async def test_dashboard_relation_password_change(ops_test: OpsTest):
    """Test we can create relations with admin permissions."""
    # Changing Opensearch kibanaserver password
    leader_id = await get_leader_unit_id(ops_test)
    result = await run_action(ops_test, leader_id, "get-password", {"username": "kibanaserver"})
    orig_pwd = result.response.get("password")
    result = await run_action(ops_test, leader_id, "set-password", {"username": "kibanaserver"})
    result = await run_action(ops_test, leader_id, "get-password", {"username": "kibanaserver"})
    new_pwd = result.response.get("password")
    assert orig_pwd != new_pwd

    # Checking if password also changed for the relation
    secret_uri = await get_application_relation_data(
        ops_test, f"{DASHBOARDS_APP_NAME}/0", DASHBOARDS_RELATION_NAME, "secret-user"
    )
    relation_user_data = await get_secret_data(ops_test, secret_uri)
    relation_user_name = relation_user_data.get("username")
    relation_user_pwd = relation_user_data.get("password")

    assert relation_user_name == "kibanaserver"
    assert relation_user_pwd == new_pwd

    # Double-checking
    result = await run_action(ops_test, leader_id, "get-password", {"username": "kibanaserver"})
    assert relation_user_pwd == result.response.get("password")


@pytest.mark.abort_on_fail
@pytest.mark.skip("Wazuh version 4.9 is based on OSD 2.13 and not compatible")
async def test_scaling(ops_test: OpsTest):
    """Test that scaling correctly updates endpoints in databag.

    scale_application also contains a wait_for_idle check, including checking for active status.
    Idle_period checks must be greater than 1 minute to guarantee update_status fires correctly.
    """

    async def rel_endpoints(app_name: str, rel_name: str) -> str:
        return await get_application_relation_data(
            ops_test, f"{app_name}/0", rel_name, "endpoints"
        )

    async def _is_number_of_endpoints_valid(client_app: str, rel: str) -> bool:
        units = get_application_unit_ids(ops_test, OPENSEARCH_APP_NAME)
        endpoints = await rel_endpoints(client_app, rel)
        return len(units) == len(endpoints.split(","))

    # Test things are already working fine
    assert await _is_number_of_endpoints_valid(
        CLIENT_APP_NAME, FIRST_RELATION_NAME
    ), await rel_endpoints(CLIENT_APP_NAME, FIRST_RELATION_NAME)
    await wait_until(
        ops_test,
        apps=ALL_APPS,
        apps_statuses=["active"],
        idle_period=70,
    )

    # Test scale down
    opensearch_unit_ids = get_application_unit_ids(ops_test, OPENSEARCH_APP_NAME)
    await ops_test.model.applications[OPENSEARCH_APP_NAME].destroy_unit(
        f"{OPENSEARCH_APP_NAME}/{max(opensearch_unit_ids)}"
    )
    await wait_until(
        ops_test,
        apps=ALL_APPS,
        apps_statuses=["active"],
        units_statuses=["active"],
        wait_for_exact_units={OPENSEARCH_APP_NAME: len(opensearch_unit_ids) - 1},
        idle_period=70,
    )
    assert await _is_number_of_endpoints_valid(
        CLIENT_APP_NAME, FIRST_RELATION_NAME
    ), await rel_endpoints(CLIENT_APP_NAME, FIRST_RELATION_NAME)

    # test scale back up again
    await ops_test.model.applications[OPENSEARCH_APP_NAME].add_unit(count=1)
    await wait_until(
        ops_test,
        apps=ALL_APPS,
        apps_statuses=["active"],
        units_statuses=["active"],
        wait_for_exact_units={OPENSEARCH_APP_NAME: len(opensearch_unit_ids)},
        idle_period=50,  # slightly less than update-status-interval period
    )
    # Now, we want to sleep until an update-status happens
    time.sleep(30)
    assert await _is_number_of_endpoints_valid(
        CLIENT_APP_NAME, FIRST_RELATION_NAME
    ), await rel_endpoints(CLIENT_APP_NAME, FIRST_RELATION_NAME)


@pytest.mark.abort_on_fail
@pytest.mark.skip("Wazuh version 4.9 is based on OSD 2.13 and not compatible")
async def test_multiple_relations(ops_test: OpsTest, application_charm):
    """Test that two different applications can connect to the database."""
    # scale-down for CI
    logger.info("Removing 1 unit for CI and sleep a minute..")
    opensearch_unit_ids = get_application_unit_ids(ops_test, app=OPENSEARCH_APP_NAME)
    await ops_test.model.applications[OPENSEARCH_APP_NAME].destroy_unit(
        f"{OPENSEARCH_APP_NAME}/{max(opensearch_unit_ids)}"
    )

    # sleep a minute to ease the load on machine
    time.sleep(60)

    # Deploy secondary application.
    logger.info(f"Deploying 1 unit of {SECONDARY_CLIENT_APP_NAME}")
    await ops_test.model.deploy(
        application_charm,
        num_units=1,
        application_name=SECONDARY_CLIENT_APP_NAME,
    )

    # Relate the new application and wait for them to exchange connection data.
    logger.info(
        f"Adding relation {SECONDARY_CLIENT_APP_NAME}:{SECOND_RELATION_NAME} with {OPENSEARCH_APP_NAME}"
    )
    second_client_relation = await ops_test.model.integrate(
        f"{SECONDARY_CLIENT_APP_NAME}:{SECOND_RELATION_NAME}", OPENSEARCH_APP_NAME
    )
    wait_for_relation_joined_between(ops_test, OPENSEARCH_APP_NAME, SECONDARY_CLIENT_APP_NAME)

    await wait_until(
        ops_test,
        apps=ALL_APPS + [SECONDARY_CLIENT_APP_NAME],
        apps_statuses=["active"],
        units_statuses=["active"],
        wait_for_exact_units={
            OPENSEARCH_APP_NAME: len(opensearch_unit_ids) - 1,
            CLIENT_APP_NAME: 1,
            SECONDARY_CLIENT_APP_NAME: 1,
            TLS_CERTIFICATES_APP_NAME: 1,
        },
        idle_period=70,
        timeout=2000,
    )

    # Test that the permissions are respected between relations by running the same request as
    # before, but expecting it to fail. SECOND_RELATION_NAME doesn't contain permissions for the
    # `albums` index, so we are expecting a 403 forbidden error.
    unit = ops_test.model.applications[SECONDARY_CLIENT_APP_NAME].units[0]
    read_index_endpoint = "/albums/_search?q=Jazz"
    run_read_index = await run_request(
        ops_test,
        unit_name=unit.name,
        endpoint=read_index_endpoint,
        method="GET",
        relation_id=second_client_relation.id,
        relation_name=SECOND_RELATION_NAME,
    )

    results = json.loads(run_read_index["results"])
    logging.info(results)
    assert "403 Client Error: Forbidden for url:" in results[0], results


@pytest.mark.abort_on_fail
@pytest.mark.skip("Wazuh version 4.9 is based on OSD 2.13 and not compatible")
async def test_multiple_relations_accessing_same_index(ops_test: OpsTest):
    """Test that two different applications can connect to the database."""
    # Relate the new application and wait for them to exchange connection data.
    second_app_first_client_relation = await ops_test.model.integrate(
        f"{SECONDARY_CLIENT_APP_NAME}:{FIRST_RELATION_NAME}", OPENSEARCH_APP_NAME
    )
    await wait_until(
        ops_test,
        apps=ALL_APPS + [SECONDARY_CLIENT_APP_NAME],
        apps_statuses=["active"],
        units_statuses=["active"],
        idle_period=70,
    )

    # Test that different applications can access the same index if they present it in their
    # relation databag. FIRST_RELATION_NAME contains `albums` in its databag, so we should be able
    # to query that index if we want.
    unit = ops_test.model.applications[SECONDARY_CLIENT_APP_NAME].units[0]
    read_index_endpoint = "/albums/_search?q=Jazz"
    run_bulk_read_index = await run_request(
        ops_test,
        unit_name=unit.name,
        endpoint=read_index_endpoint,
        method="GET",
        relation_id=second_app_first_client_relation.id,
        relation_name=FIRST_RELATION_NAME,
    )
    results = json.loads(run_bulk_read_index["results"])
    logging.info(results)
    artists = [
        hit.get("_source", {}).get("artist") for hit in results.get("hits", {}).get("hits", [{}])
    ]
    assert set(artists) == {"Herbie Hancock", "Lydian Collective", "Vulfpeck"}


@pytest.mark.abort_on_fail
@pytest.mark.skip("Wazuh version 4.9 is based on OSD 2.13 and not compatible")
async def test_admin_relation(ops_test: OpsTest):
    """Test we can create relations with admin permissions."""
    # Add an admin relation and wait for them to exchange data
    global admin_relation
    admin_relation = await ops_test.model.integrate(
        f"{CLIENT_APP_NAME}:{ADMIN_RELATION_NAME}", OPENSEARCH_APP_NAME
    )
    wait_for_relation_joined_between(ops_test, OPENSEARCH_APP_NAME, CLIENT_APP_NAME)
    await wait_until(
        ops_test,
        apps=ALL_APPS + [SECONDARY_CLIENT_APP_NAME],
        apps_statuses=["active"],
        units_statuses=["active"],
        idle_period=70,
    )

    # Verify we can access whatever data we like as admin
    read_index_endpoint = "/albums/_search?q=Jazz"
    run_bulk_read_index = await run_request(
        ops_test,
        unit_name=ops_test.model.applications[CLIENT_APP_NAME].units[0].name,
        endpoint=read_index_endpoint,
        method="GET",
        relation_id=admin_relation.id,
        relation_name=ADMIN_RELATION_NAME,
    )
    logging.info(f"{run_bulk_read_index=}")
    results = json.loads(run_bulk_read_index["results"])
    logging.info(results)
    artists = [
        hit.get("_source", {}).get("artist") for hit in results.get("hits", {}).get("hits", [{}])
    ]
    assert set(artists) == {"Herbie Hancock", "Lydian Collective", "Vulfpeck"}


@pytest.mark.abort_on_fail
@pytest.mark.skip("Wazuh version 4.9 is based on OSD 2.13 and not compatible")
async def test_admin_permissions(ops_test: OpsTest):
    """Test admin permissions behave the way we want.

    admin-only actions include:
    - creating multiple indices
    - removing indices they've created
    - set cluster roles.

    verify that:
    - we can't remove .opendistro_security index
      - otherwise create client-admin-role
    - verify neither admin nor default users can access user api
      - otherwise create client-default-role
    """
    test_unit = ops_test.model.applications[CLIENT_APP_NAME].units[0]
    # Verify admin can't access security API
    security_api_endpoint = "/_plugins/_security/api/internalusers"
    run_dump_users = await run_request(
        ops_test,
        unit_name=test_unit.name,
        endpoint=security_api_endpoint,
        method="GET",
        relation_id=admin_relation.id,
        relation_name=ADMIN_RELATION_NAME,
    )
    results = json.loads(run_dump_users["results"])
    logging.info(results)
    assert "403 Client Error: Forbidden for url:" in results[0], results

    # verify admin can't delete users
    secret_uri = await get_application_relation_data(
        ops_test, f"{CLIENT_APP_NAME}/0", FIRST_RELATION_NAME, "secret-user"
    )

    first_relation_user_data = await get_secret_data(ops_test, secret_uri)
    first_relation_user = first_relation_user_data.get("username")

    first_relation_user_endpoint = f"/_plugins/_security/api/internalusers/{first_relation_user}"
    run_delete_users = await run_request(
        ops_test,
        unit_name=test_unit.name,
        endpoint=first_relation_user_endpoint,
        method="DELETE",
        relation_id=admin_relation.id,
        relation_name=ADMIN_RELATION_NAME,
    )
    results = json.loads(run_delete_users["results"])
    logging.info(results)
    assert "403 Client Error: Forbidden for url:" in results[0], results

    # verify admin can't modify protected indices
    for protected_index in PROTECTED_INDICES:
        protected_index_endpoint = f"/{protected_index}"
        run_remove_distro = await run_request(
            ops_test,
            unit_name=test_unit.name,
            endpoint=protected_index_endpoint,
            method="DELETE",
            relation_id=admin_relation.id,
            relation_name=ADMIN_RELATION_NAME,
        )
        results = json.loads(run_remove_distro["results"])
        logging.info(results)
        assert "Error:" in results[0], results


@pytest.mark.abort_on_fail
async def test_normal_user_permissions(ops_test: OpsTest):
    """Test normal user permissions behave the way we want.

    verify that:
    - we can't remove .opendistro_security index
    - verify neither admin nor default users can access user api
    """
    test_unit = ops_test.model.applications[CLIENT_APP_NAME].units[0]

    # Verify normal users can't access security API
    security_api_endpoint = "/_plugins/_security/api/internalusers"
    run_dump_users = await run_request(
        ops_test,
        unit_name=test_unit.name,
        endpoint=security_api_endpoint,
        method="GET",
        relation_id=client_relation.id,
        relation_name=FIRST_RELATION_NAME,
    )
    results = json.loads(run_dump_users["results"])
    logging.info(results)
    assert "403 Client Error: Forbidden for url:" in results[0], results

    # verify normal users can't delete users
    secret_uri = await get_application_relation_data(
        ops_test, f"{CLIENT_APP_NAME}/0", FIRST_RELATION_NAME, "secret-user"
    )
    first_relation_user_data = await get_secret_data(ops_test, secret_uri)
    first_relation_user = first_relation_user_data.get("username")

    first_relation_user_endpoint = f"/_plugins/_security/api/internalusers/{first_relation_user}"
    run_delete_users = await run_request(
        ops_test,
        unit_name=test_unit.name,
        endpoint=first_relation_user_endpoint,
        method="DELETE",
        relation_id=client_relation.id,
        relation_name=FIRST_RELATION_NAME,
    )
    results = json.loads(run_delete_users["results"])
    logging.info(results)
    assert "403 Client Error: Forbidden for url:" in results[0], results

    # verify user can't modify protected indices
    for protected_index in PROTECTED_INDICES:
        protected_index_endpoint = f"/{protected_index}"
        run_remove_index = await run_request(
            ops_test,
            unit_name=test_unit.name,
            endpoint=protected_index_endpoint,
            method="DELETE",
            relation_id=client_relation.id,
            relation_name=FIRST_RELATION_NAME,
        )
        results = json.loads(run_remove_index["results"])
        logging.info(results)
        assert "Error:" in results[0], results


@pytest.mark.abort_on_fail
@pytest.mark.skip("Wazuh version 4.9 is based on OSD 2.13 and not compatible")
async def test_relation_broken(ops_test: OpsTest):
    """Test that the user is removed when the relation is broken."""
    # Retrieve the relation user.
    secret_uri = await get_application_relation_data(
        ops_test, f"{CLIENT_APP_NAME}/0", FIRST_RELATION_NAME, "secret-user"
    )

    client_app_user_data = await get_secret_data(ops_test, secret_uri)
    relation_user = client_app_user_data.get("username")

    await wait_until(
        ops_test,
        apps=ALL_APPS + [SECONDARY_CLIENT_APP_NAME],
        apps_statuses=["active"],
        units_statuses=["active"],
        idle_period=70,
    )

    # Break the relation.
    await asyncio.gather(
        ops_test.model.applications[OPENSEARCH_APP_NAME].remove_relation(
            f"{OPENSEARCH_APP_NAME}:{ClientRelationName}",
            f"{CLIENT_APP_NAME}:{FIRST_RELATION_NAME}",
        ),
        ops_test.model.applications[OPENSEARCH_APP_NAME].remove_relation(
            f"{OPENSEARCH_APP_NAME}:{ClientRelationName}",
            f"{CLIENT_APP_NAME}:{ADMIN_RELATION_NAME}",
        ),
    )

    await asyncio.gather(
        wait_until(ops_test, apps=[CLIENT_APP_NAME], apps_statuses=["blocked"], idle_period=70),
        wait_until(
            ops_test,
            apps=[OPENSEARCH_APP_NAME, TLS_CERTIFICATES_APP_NAME, SECONDARY_CLIENT_APP_NAME],
            apps_statuses=["active"],
            units_statuses=["active"],
            idle_period=70,
        ),
    )

    leader_ip = await get_leader_unit_ip(ops_test)
    users = await http_request(
        ops_test,
        "GET",
        f"https://{ip_to_url(leader_ip)}:9200/_plugins/_security/api/internalusers/",
        verify=False,
    )
    logger.info(relation_user)
    logger.info(users)
    assert relation_user not in users.keys()


@pytest.mark.abort_on_fail
@pytest.mark.skip("Wazuh version 4.9 is based on OSD 2.13 and not compatible")
async def test_data_persists_on_relation_rejoin(ops_test: OpsTest):
    """Verify that if we recreate a relation, we can access the same index."""
    client_relation = await ops_test.model.integrate(
        f"{OPENSEARCH_APP_NAME}:{ClientRelationName}", f"{CLIENT_APP_NAME}:{FIRST_RELATION_NAME}"
    )
    wait_for_relation_joined_between(ops_test, OPENSEARCH_APP_NAME, CLIENT_APP_NAME)

    await wait_until(
        ops_test,
        apps=ALL_APPS + [SECONDARY_CLIENT_APP_NAME],
        apps_statuses=["active"],
        units_statuses=["active"],
        idle_period=70,
    ),

    read_index_endpoint = "/albums/_search?q=Jazz"
    run_bulk_read_index = await run_request(
        ops_test,
        unit_name=ops_test.model.applications[CLIENT_APP_NAME].units[0].name,
        endpoint=read_index_endpoint,
        method="GET",
        relation_id=client_relation.id,
        relation_name=FIRST_RELATION_NAME,
    )
    results = json.loads(run_bulk_read_index["results"])
    logging.info(results)
    assert results.get("timed_out") is False
    assert results.get("hits", {}).get("total", {}).get("value") == 3
    artists = [
        hit.get("_source", {}).get("artist") for hit in results.get("hits", {}).get("hits", [{}])
    ]
    assert set(artists) == {"Herbie Hancock", "Lydian Collective", "Vulfpeck"}<|MERGE_RESOLUTION|>--- conflicted
+++ resolved
@@ -64,13 +64,9 @@
     new_model_conf["update-status-hook-interval"] = "1m"
 
     config = {"ca-common-name": "CN_CA"}
-<<<<<<< HEAD
-    await ops_test.model.deploy(TLS_CERTIFICATES_APP_NAME, channel="latest/stable", config=config)
-=======
     await ops_test.model.deploy(
         TLS_CERTIFICATES_APP_NAME, channel=TLS_STABLE_CHANNEL, config=config
     )
->>>>>>> 7c7d7b71
 
     await ops_test.model.set_config(new_model_conf)
     await asyncio.gather(
