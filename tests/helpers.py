# Copyright 2024 Canonical Ltd.
# See LICENSE file for licensing details.
import shutil
from datetime import datetime, timedelta
from pathlib import Path
from types import SimpleNamespace
from typing import Callable
from unittest.mock import patch

import tenacity
from cryptography import x509
from cryptography.hazmat.primitives import hashes, serialization
from cryptography.hazmat.primitives.asymmetric import rsa
from cryptography.x509.oid import NameOID


def patch_wait_fixed() -> Callable:
    def _wait_fixed(*args, **kwargs):
        """Patch for the not-yet-implemented testing backend needed for `wait_fixed`.

        This patch decorator can be used for cases such as:
        wait_fixed(5)
        """
        return tenacity.wait.wait_fixed(0.1)

<<<<<<< HEAD
    return patch("charms.opensearch.v0.opensearch_backups.wait_fixed", _wait_fixed)
=======
    return patch("charms.opensearch.v0.opensearch_snapshots.wait_fixed", _wait_fixed)
>>>>>>> 10ec9a90


def copy_file_content_to_tmp(config_dir_path: str, source_path: str) -> str:
    """Copy the content of a file into a temporary file and return it."""
    relative_dir = ""
    if "/" in source_path:
        relative_dir = "/".join(source_path.split("/")[:-1])

    target_dir = f"{config_dir_path}/tmp/{relative_dir}"
    Path(target_dir).mkdir(parents=True, exist_ok=True)

    dest_path = f"{target_dir}/{source_path.split('/')[-1]}"
    shutil.copyfile(f"{config_dir_path}/{source_path}", dest_path)

    return dest_path


def create_utf8_encoded_private_key() -> str:
    """Creates a private key."""
    return (
        rsa.generate_private_key(public_exponent=65537, key_size=2048)
        .private_bytes(
            encoding=serialization.Encoding.PEM,
            format=serialization.PrivateFormat.TraditionalOpenSSL,
            encryption_algorithm=serialization.NoEncryption(),
        )
        .decode("utf-8")
    )


def create_x509_resources(expiring_in_days: int = 1) -> SimpleNamespace:
    """Generate an X509 self-signed certificate with a key and exp date."""
    # Create key if not passed
    private_key = rsa.generate_private_key(public_exponent=65537, key_size=2048)

    # Subject and issuer are always the same.
    subject = issuer = x509.Name(
        [
            x509.NameAttribute(NameOID.COUNTRY_NAME, "DE"),
            x509.NameAttribute(NameOID.STATE_OR_PROVINCE_NAME, "Germany"),
            x509.NameAttribute(NameOID.LOCALITY_NAME, "Berlin"),
            x509.NameAttribute(NameOID.ORGANIZATION_NAME, "Canonical"),
            x509.NameAttribute(NameOID.COMMON_NAME, "canonical.com"),
        ]
    )

    now = datetime.utcnow()
    expiration = now + timedelta(days=expiring_in_days)
    cert_builder = (
        x509.CertificateBuilder(
            issuer_name=issuer,
            subject_name=subject,
            public_key=private_key.public_key(),
            serial_number=x509.random_serial_number(),
            not_valid_before=now,
            not_valid_after=expiration,
        )
        .add_extension(x509.SubjectAlternativeName([x509.DNSName("localhost")]), critical=False)
        .sign(private_key, hashes.SHA256())
    )

    return SimpleNamespace(
        cert=cert_builder.public_bytes(serialization.Encoding.PEM).decode("utf-8"),
        key=private_key.private_bytes(
            encoding=serialization.Encoding.PEM,
            format=serialization.PrivateFormat.TraditionalOpenSSL,
            encryption_algorithm=serialization.NoEncryption(),
        ).decode("utf-8"),
        expiration=expiration,
    )<|MERGE_RESOLUTION|>--- conflicted
+++ resolved
@@ -23,11 +23,7 @@
         """
         return tenacity.wait.wait_fixed(0.1)
 
-<<<<<<< HEAD
-    return patch("charms.opensearch.v0.opensearch_backups.wait_fixed", _wait_fixed)
-=======
     return patch("charms.opensearch.v0.opensearch_snapshots.wait_fixed", _wait_fixed)
->>>>>>> 10ec9a90
 
 
 def copy_file_content_to_tmp(config_dir_path: str, source_path: str) -> str:
