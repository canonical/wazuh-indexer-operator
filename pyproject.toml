--- conflicted
+++ resolved
@@ -21,10 +21,7 @@
 jsonschema = "^4.24.0"
 data-platform-helpers = "^0.1.4"
 poetry-core = "<2.0.0"
-<<<<<<< HEAD
-=======
 azure-storage-blob = "^12.25.0"
->>>>>>> 10ec9a90
 
 
 [tool.poetry.group.charm-libs.dependencies]
@@ -76,18 +73,11 @@
 pytest = "^8.4.0"
 pytest-asyncio = "^0.21.2"
 pytest-operator = "^0.42.0"
-<<<<<<< HEAD
-pytest-microceph = { git = "https://github.com/canonical/data-platform-workflows", tag = "v32.1.0", subdirectory = "python/pytest_plugins/microceph" }
-=======
->>>>>>> 10ec9a90
 juju = "^3.6.1.2"
 ops = "^2.22.0"
 tenacity = "^9.1.2"
 pyyaml = "^6.0.2"
-<<<<<<< HEAD
-=======
 pyjwt = "^2.10.1"
->>>>>>> 10ec9a90
 urllib3 = "^2.4.0"
 protobuf = "^6.31.1"
 opensearch-py = "^2.8.0"
