--- conflicted
+++ resolved
@@ -1,13 +1,6 @@
 ## Description of issue or feature:
 <!--- Please describe in detail what this PR is about. And a reference link to a Github issue or Jira ticket.  -->
 
-<<<<<<< HEAD
-## Solution
-
-## Checklist
-- [ ] I have added or updated any relevant documentation.
-- [ ] The [changelog](../docs/changelog-fork.md) is updated with user-relevant changes in the format of [keep a changelog v1.1.0](https://keepachangelog.com/en/1.1.0/)
-=======
 ## Solution:
 <!--- Please describe in detail what the solution implemented in this PR is. The changes made etc. -->
 
@@ -23,5 +16,4 @@
 
 ## Checklist
 - [ ] I have added or updated any relevant documentation.
-- [ ] I have cleaned any remaining cloud resources from my accounts.
->>>>>>> 10ec9a90
+- [ ] I have cleaned any remaining cloud resources from my accounts.