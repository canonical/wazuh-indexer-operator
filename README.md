<!-- vale Canonical.007-Headings-sentence-case = NO -->
# Wazuh Indexer Operator
<!-- vale Canonical.007-Headings-sentence-case = YES -->

[![Charmhub](https://charmhub.io/wazuh-indexer/badge.svg)](https://charmhub.io/wazuh-indexer)
[![Release](https://github.com/canonical/wazuh-indexer-operator/actions/workflows/release.yaml/badge.svg)](https://github.com/canonical/wazuh-indexer-operator/actions/workflows/release.yaml)
[![Tests](https://github.com/canonical/wazuh-indexer-operator/actions/workflows/ci.yaml/badge.svg?branch=main)](https://github.com/canonical/wazuh-indexer-operator/actions/workflows/ci.yaml)
[![Docs](https://github.com/canonical/wazuh-indexer-operator/actions/workflows/sync_docs.yaml/badge.svg)](https://github.com/canonical/wazuh-indexer-operator/actions/workflows/sync_docs.yaml)

## Description

The Charmed Wazuh Indexer Operator deploys and operates the [Wazuh](https://wazuh.com/) software on VMs and machine clusters.

This operator provides an Wazuh Indexer cluster, with:
- TLS (for the HTTP and Transport layers)
- Automated node discovery
- Observability
- Backup / Restore
- Safe horizontal scale-down/up
- Large deployments

The Operator in this repository is a Python project installing and managing Wazuh Indexer installed from the [Wazuh Indexer Snap](https://snapcraft.io/wazuh-indexer), providing lifecycle management and handling events (install, start, etc).

## Usage

Bootstrap a [lxd controller](https://documentation.ubuntu.com/juju/3.6/reference/cloud/list-of-supported-clouds/the-lxd-cloud-and-juju/) to juju and create a model:

```shell
juju add-model wazuh-indexer
```

Configure the system settings required by [OpenSearch](https://opensearch.org/docs/latest/install-and-configure/install-opensearch/index/),
we'll do that by creating and setting a [`cloudinit-userdata.yaml` file](https://documentation.ubuntu.com/juju/3.6/reference/configuration/list-of-model-configuration-keys/#cloudinit-userdata) on the model. 
As well as setting some kernel settings on the host machine.
```
cat <<EOF > cloudinit-userdata.yaml
cloudinit-userdata: |
  postruncmd:
    - [ 'echo', 'vm.max_map_count=262144', '>>', '/etc/sysctl.conf' ]
    - [ 'echo', 'vm.swappiness=0', '>>', '/etc/sysctl.conf' ]
    - [ 'echo', 'net.ipv4.tcp_retries2=5', '>>', '/etc/sysctl.conf' ]
    - [ 'echo', 'fs.file-max=1048576', '>>', '/etc/sysctl.conf' ]
    - [ 'sysctl', '-p' ]
EOF

sudo tee -a /etc/sysctl.conf > /dev/null <<EOT
vm.max_map_count=262144
vm.swappiness=0
net.ipv4.tcp_retries2=5
fs.file-max=1048576
EOT

sudo sysctl -p

juju model-config --file=./cloudinit-userdata.yaml
```

### Basic usage
To deploy a single unit of Wazuh Indexer using its default configuration.

```shell
juju deploy wazuh-indexer --channel=4.11/edge
```

## Relations / integrations

The relevant provided [relations](https://documentation.ubuntu.com/juju/3.6/reference/relation/) of Charmed Wazuh Indexer are:

### Client interface

To connect to the Charmed Wazuh Indexer Operator and exchange data, relate to the `opensearch-client` endpoint:

```shell
<<<<<<< HEAD
juju deploy data-integrator --channel=2/edge
juju integrate wazuh-indexer data-integrator
```

### Large deployments:
Charmed Wazuh Indexer also allows to form large clusters or join an existing deployment, through the relations:
=======
juju deploy data-integrator --channel=latest/stable
juju integrate opensearch data-integrator
```

### Large deployments
Charmed OpenSearch also allows to form large clusters or join an existing deployment, through the relations:
>>>>>>> 10ec9a90
- `peer-cluster`
- `peer-cluster-orchestrator`
```
juju integrate main:peer-cluster-orchestrator data-hot:peer-cluster
```

## TLS

The Charmed Wazuh Indexer Operator also supports TLS encryption as a first class citizen, on both the HTTP and Transport layers. 
TLS is enabled by default and is a requirement for the charm to start.

The charm relies on the `tls-certificates` interface.

#### Example with Self-signed certificates
```shell
# Deploy the self-signed TLS Certificates Operator.
juju deploy self-signed-certificates --channel=latest/stable

# Add the necessary configurations for TLS.
juju config \
    self-signed-certificates \
    ca-common-name="Test CA" \
    certificate-validity=365 \
    root-ca-validity=365
    
# Enable TLS via relation.
juju integrate self-signed-certificates wazuh-indexer

# Disable TLS by removing relation.
juju remove-relation wazuh-indexer self-signed-certificates
```

**Note:** The TLS settings shown here are for self-signed-certificates, which are not recommended for production clusters. The Self Signed Certificates Operator offers a variety of configuration options. Read more on the TLS Certificates Operator [here](https://charmhub.io/self-signed-certificates).

## Security
Security issues in the Charmed Wazuh Indexer Operator can be reported through [LaunchPad](https://wiki.ubuntu.com/DebuggingSecurity#How%20to%20File). Please do not file GitHub issues about security issues.

## Contributing

Please see the [Juju SDK docs](https://juju.is/docs/sdk) for guidelines on enhancements to this charm following best practice guidelines, and [CONTRIBUTING.md](https://github.com/canonical/wazuh-indexer-operator/blob/main/CONTRIBUTING.md) for developer guidance.

## License
The Charmed Wazuh Indexer Operator is free software, distributed under the Apache Software License, version 2.0. See [LICENSE](https://github.com/canonical/wazuh-indexer-operator/blob/main/LICENSE) for more information.<|MERGE_RESOLUTION|>--- conflicted
+++ resolved
@@ -71,21 +71,12 @@
 To connect to the Charmed Wazuh Indexer Operator and exchange data, relate to the `opensearch-client` endpoint:
 
 ```shell
-<<<<<<< HEAD
-juju deploy data-integrator --channel=2/edge
-juju integrate wazuh-indexer data-integrator
-```
-
-### Large deployments:
-Charmed Wazuh Indexer also allows to form large clusters or join an existing deployment, through the relations:
-=======
 juju deploy data-integrator --channel=latest/stable
 juju integrate opensearch data-integrator
 ```
 
 ### Large deployments
 Charmed OpenSearch also allows to form large clusters or join an existing deployment, through the relations:
->>>>>>> 10ec9a90
 - `peer-cluster`
 - `peer-cluster-orchestrator`
 ```
