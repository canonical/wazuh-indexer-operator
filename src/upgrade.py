--- conflicted
+++ resolved
@@ -292,13 +292,8 @@
                 raise PrecheckFailed("Not all units are online for the current app.")
 
             if (
-<<<<<<< HEAD
-                self._charm.backup.backup_manager.is_set()
-                and not self._charm.backup.backup_manager.is_idle()
-=======
                 self._charm.snapshots_manager.is_restore_in_progress()
                 or self._charm.snapshots_manager.is_snapshot_in_progress()
->>>>>>> 10ec9a90
             ):
                 raise PrecheckFailed("Backup or restore is in progress")
 
